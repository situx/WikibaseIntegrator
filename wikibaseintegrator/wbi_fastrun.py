--- conflicted
+++ resolved
@@ -560,15 +560,9 @@
             if self.debug:
                 print(query)
 
-<<<<<<< HEAD
-            results = wbi_core.FunctionsEngine.execute_sparql_query(query=query, endpoint=self.sparql_endpoint_url)['results']['bindings']
+            results = wbi_functions.execute_sparql_query(query=query, endpoint=self.sparql_endpoint_url)['results']['bindings']
             self._format_query_results(results, prop_nr)
             self._update_frc_from_query(results, prop_nr)
-=======
-            results = wbi_functions.execute_sparql_query(query=query, endpoint=self.sparql_endpoint_url)['results']['bindings']
-            self.format_query_results(results, prop_nr)
-            self.update_frc_from_query(results, prop_nr)
->>>>>>> 24e2b981
             page_count += 1
             if num_pages:
                 print("Query {}: {}/{}".format(prop_nr, page_count, num_pages))
