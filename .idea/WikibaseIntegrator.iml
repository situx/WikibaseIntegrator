--- conflicted
+++ resolved
@@ -1,29 +1,26 @@
-<?xml version="1.0" encoding="UTF-8"?>
-<module type="PYTHON_MODULE" version="4">
-  <component name="NewModuleRootManager">
-    <content url="file://$MODULE_DIR$">
-      <excludeFolder url="file://$MODULE_DIR$/venv" />
-      <excludeFolder url="file://$MODULE_DIR$/.pytest_cache" />
-      <excludeFolder url="file://$MODULE_DIR$/htmlcov" />
-      <excludeFolder url="file://$MODULE_DIR$/test/htmlcov" />
-      <excludeFolder url="file://$MODULE_DIR$/docs/build" />
-<<<<<<< HEAD
-      <excludeFolder url="file://$MODULE_DIR$/.ipynb_checkpoints" />
-      <excludeFolder url="file://$MODULE_DIR$/build" />
-=======
->>>>>>> a4e43cb8
-      <excludeFolder url="file://$MODULE_DIR$/wikibaseintegrator.egg-info" />
-    </content>
-    <orderEntry type="inheritedJdk" />
-    <orderEntry type="sourceFolder" forTests="false" />
-  </component>
-  <component name="PackageRequirementsSettings">
-    <option name="removeUnused" value="true" />
-  </component>
-  <component name="PyDocumentationSettings">
-    <option name="renderExternalDocumentation" value="true" />
-  </component>
-  <component name="TestRunnerService">
-    <option name="PROJECT_TEST_RUNNER" value="pytest" />
-  </component>
-</module>+<?xml version="1.0" encoding="UTF-8"?>
+<module type="PYTHON_MODULE" version="4">
+  <component name="NewModuleRootManager">
+    <content url="file://$MODULE_DIR$">
+      <excludeFolder url="file://$MODULE_DIR$/venv" />
+      <excludeFolder url="file://$MODULE_DIR$/.pytest_cache" />
+      <excludeFolder url="file://$MODULE_DIR$/htmlcov" />
+      <excludeFolder url="file://$MODULE_DIR$/test/htmlcov" />
+      <excludeFolder url="file://$MODULE_DIR$/docs/build" />
+      <excludeFolder url="file://$MODULE_DIR$/.ipynb_checkpoints" />
+      <excludeFolder url="file://$MODULE_DIR$/build" />
+      <excludeFolder url="file://$MODULE_DIR$/wikibaseintegrator.egg-info" />
+    </content>
+    <orderEntry type="inheritedJdk" />
+    <orderEntry type="sourceFolder" forTests="false" />
+  </component>
+  <component name="PackageRequirementsSettings">
+    <option name="removeUnused" value="true" />
+  </component>
+  <component name="PyDocumentationSettings">
+    <option name="renderExternalDocumentation" value="true" />
+  </component>
+  <component name="TestRunnerService">
+    <option name="PROJECT_TEST_RUNNER" value="pytest" />
+  </component>
+</module>