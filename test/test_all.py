--- conflicted
+++ resolved
@@ -79,22 +79,12 @@
         assert item.labels.get(language='en') == "Earth"
         descr = item.descriptions.get(language='en')
         assert len(descr) > 3
-<<<<<<< HEAD
-        assert "globe" in item.aliases.get()
+        assert "the Earth" in item.aliases.get()
 
         assert list(frc.get_language_data("Q2", 'en', 'label'))[0] == item.labels.get(language='en')
         assert frc.check_language_data("Q2", ['not the Earth'], 'en', 'label')
-        assert "globe" in item.aliases.get()
+        assert "the Earth" in item.aliases.get()
         assert "planet" in item.descriptions.get()
-=======
-        aliases = item.get_aliases()
-        assert "the Earth" in aliases
-
-        assert list(item.fast_run_container.get_language_data("Q2", 'en', 'label'))[0] == "Earth"
-        assert item.fast_run_container.check_language_data("Q2", ['not the Earth'], 'en', 'label')
-        assert "the Earth" in item.get_aliases()
-        assert "planet" in item.get_description()
->>>>>>> ed265be8
 
         assert item.labels.get('es') == "Tierra"
 
