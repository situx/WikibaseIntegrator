--- conflicted
+++ resolved
@@ -1,249 +1,195 @@
-import unittest
-from copy import deepcopy
-
-from wikibaseintegrator import datatypes, WikibaseIntegrator
-from wikibaseintegrator.datatypes import String, Math, ExternalID, Time, URL, MonolingualText, Quantity, CommonsMedia, GlobeCoordinate, GeoShape, Property, TabularData, \
-    MusicalNotation, Lexeme, Form, Sense
-from wikibaseintegrator.entities import Item
-from wikibaseintegrator.models import LanguageValues
-from wikibaseintegrator.wbi_helpers import Helpers
-
-wbi = WikibaseIntegrator()
-
-
-class TestWbiCore(unittest.TestCase):
-    common_item = wbi.item.new().get('Q2')
-
-    def test_item_engine(self):
-        Item(api=wbi)
-        wbi.item.new()
-        Item(api=wbi).add_claims(String(value='test', prop_nr='P1'))
-        Item(api=wbi).add_claims([String(value='test', prop_nr='P1')])
-        Item(api=wbi, id='Q2')
-        with self.assertRaises(TypeError):
-            Item(api=wbi).add_claims('test')
-
-    def test_search_only(self):
-        item = wbi.item.new().get(entity_id='Q2')
-
-        assert item.labels.get('en').value == "Earth"
-
-        descr = item.descriptions.get('en').value
-        assert len(descr) > 3
-
-        assert "Terra" in item.aliases.get('es')
-        assert "planet" in item.descriptions.get('en')
-
-        assert item.labels.get('es') == "Tierra"
-
-    def test_basedatatype_if_exists(self):
-        instances = [datatypes.Item(prop_nr='P31', value='Q1234'), datatypes.Item(prop_nr='P31', value='Q1234')]
-        item_original = wbi.item.get('Q2')
-        len_claims_original = len([x.mainsnak.datavalue['value']['id'] for x in item_original.claims.get('P31')])
-
-        item = deepcopy(item_original)
-        item.add_claims(instances, if_exists='APPEND')
-        claims = [x.mainsnak.datavalue['value']['id'] for x in item.claims.get('P31')]
-        assert len(claims) == len_claims_original + 1 and 'Q1234' in claims and claims.count('Q1234') == 1
-
-        item = deepcopy(item_original)
-        item.add_claims(instances, if_exists='FORCE_APPEND')
-        claims = [x.mainsnak.datavalue['value']['id'] for x in item.claims.get('P31')]
-        assert len(claims) == len_claims_original + 2 and 'Q1234' in claims and claims.count('Q1234') == 2
-
-        item = deepcopy(item_original)
-        item.add_claims(instances, if_exists='KEEP')
-        claims = [x.mainsnak.datavalue['value']['id'] for x in item.claims.get('P31')]
-        assert len(claims) == len_claims_original and 'Q1234' not in claims
-
-        item = deepcopy(item_original)
-        item.add_claims(instances, if_exists='REPLACE')
-        claims = [x.mainsnak.datavalue['value']['id'] for x in item.claims.get('P31')]
-        removed_claims = [True for x in item.claims.get('P31') if x.removed]
-        assert len(claims) == len_claims_original + 2 and 'Q1234' in claims and len(removed_claims) == 2 and True in removed_claims
-
-<<<<<<< HEAD
-    def test_label(self):
-        item = wbi.item.get('Q2')
-
-        assert item.labels.get('en') == "Earth"
-        descr = item.descriptions.get('en').value
-        assert len(descr) > 3
-
-        assert "Terra" in item.aliases.get('es')
-        assert "planet" in item.descriptions.get('en')
-
-        assert item.labels.get("es") == "Tierra"
-
-        # set_description on already existing description
-        item.descriptions.set(value=descr)
-        assert item.descriptions.get() == descr
-        item.descriptions.set(value='fghjkl')
-        assert item.descriptions.get() == 'fghjkl'
-        item.descriptions.set(value='fghjkltest', language='es')
-        assert item.descriptions.get('es') == 'fghjkltest'
-        item.descriptions.set(value='fghjkltest', language='en', if_exists='KEEP')
-        assert item.get_json()['descriptions']['en'] == {'language': 'en', 'value': 'fghjkl'}
-        # set_description on empty desription
-        item.descriptions = LanguageValues()
-        item.descriptions.set(value='')
-        item.descriptions.set(value='zaehjgreytret', language='en', if_exists='KEEP')
-        assert item.get_json()['descriptions']['en'] == {'language': 'en', 'value': 'zaehjgreytret'}
-
-        item.labels.set(value='Earth')
-        item.labels.set(value='xfgfdsg')
-        item.labels.set(language='en', value='xfgfdsgtest', if_exists='KEEP')
-        assert item.get_json()['labels']['en'] == {'language': 'en', 'value': 'xfgfdsg'}
-        assert item.get_json()['labels']['fr'] == {'language': 'fr', 'value': 'Terre'}
-        item.aliases.set(values=["fake alias"], if_exists='APPEND')
-        assert {'language': 'en', 'value': 'fake alias'} in item.get_json()['aliases']['en']
-
-        item.labels.set(language='fr', value=None)
-        item.labels.set(language='non-exist-key', value=None)
-        assert 'remove' in item.get_json()['labels']['fr']
-
-        item.labels.set(language='ak')
-        item.descriptions.set(language='ak')
-        item.aliases.set(language='ak')
-        item.labels.set(value='label', language='ak')
-        item.descriptions.set(value='d', language='ak')
-        item.aliases.set(values=['a'], language='ak', if_exists='APPEND')
-        assert item.aliases.get('ak') == ['a']
-        item.aliases.set(values='b', language='ak')
-        assert item.aliases.get('ak') == ['a', 'b']
-        item.aliases.set(values='b', language='ak', if_exists='REPLACE')
-        assert item.aliases.get('ak') == ['b']
-        item.aliases.set(values=['c'], language='ak', if_exists='REPLACE')
-        assert item.aliases.get('ak') == ['c']
-        item.aliases.set(values=['d'], language='ak', if_exists='KEEP')
-        assert 'd' not in item.aliases.get('ak')
-        item.aliases.set(language='ak', if_exists='KEEP')
-        assert 'remove' not in item.get_json()['aliases']['ak'][0]
-        item.aliases.set(language='ak')
-        assert 'remove' in item.get_json()['aliases']['ak'][0]
-=======
-    def test_description(self):
-        item = wbi_core.ItemEngine(item_id="Q2")
-        descr = item.get_description('en')
-        assert len(descr) > 3
-
-        assert "planet" in item.get_description()
-
-        # set_description on already existing description
-        item.set_description(descr)
-        item.set_description("lorem")
-        item.set_description("lorem ipsum", lang='en', if_exists='KEEP')
-        assert item.json_representation['descriptions']['en'] == {'language': 'en', 'value': 'lorem'}
-        # set_description on empty desription
-        item.set_description("")
-        item.set_description("lorem ipsum", lang='en', if_exists='KEEP')
-        assert item.json_representation['descriptions']['en'] == {'language': 'en', 'value': 'lorem ipsum'}
-
-        item.set_description("lorem", lang='fr', if_exists='KEEP')
-        item.set_description("lorem ipsum", lang='fr', if_exists='REPLACE')
-        item.set_description("lorem", lang='en', if_exists='KEEP')
-        assert item.json_representation['descriptions']['en'] == {'language': 'en', 'value': 'lorem ipsum'}
-        assert item.json_representation['descriptions']['fr'] == {'language': 'fr', 'value': 'lorem ipsum'}
-
-    def test_label(self):
-        item = wbi_core.ItemEngine(item_id="Q2")
-
-        assert item.get_label('en') == "Earth"
-
-        assert "Terra" in item.get_aliases()
-
-        assert item.get_label("es") == "Tierra"
-
-        item.set_label("Earth")
-        item.set_label("lorem")
-        item.set_label("lorem ipsum", lang='en', if_exists='KEEP')
-        assert item.json_representation['labels']['en'] == {'language': 'en', 'value': 'lorem'}
-        assert item.json_representation['labels']['fr'] == {'language': 'fr', 'value': 'Terre'}
-        item.set_aliases(["fake alias"], if_exists='APPEND')
-        assert {'language': 'en', 'value': 'fake alias'} in item.json_representation['aliases']['en']
-
-        item.set_label(label=None, lang='fr')
-        item.set_label(label=None, lang='non-exist-key')
-        assert 'remove' in item.json_representation['labels']['fr']
-
-        item.get_label("ak")
-        item.get_description("ak")
-        item.get_aliases("ak")
-        item.set_label("label", lang='ak')
-        item.set_description("d", lang='ak')
-        item.set_aliases(["a"], lang='ak', if_exists='APPEND')
-        assert item.get_aliases('ak') == ['a']
-        item.set_aliases("b", lang='ak')
-        assert item.get_aliases('ak') == ['a', 'b']
-        item.set_aliases("b", lang='ak', if_exists='REPLACE')
-        assert item.get_aliases('ak') == ['b']
-        item.set_aliases(["c"], lang='ak', if_exists='REPLACE')
-        assert item.get_aliases('ak') == ['c']
->>>>>>> c5f871aa
-
-    def test_wd_search(self):
-        t = Helpers.search_entities('rivaroxaban')
-        print('Number of results: ', len(t))
-        self.assertIsNot(len(t), 0)
-
-    def test_entity_generator(self):
-        entities = ['Q408883', 'P715', 'Q18046452']
-
-        entity_instances = Helpers.generate_entity_instances(entities=entities)
-
-        for qid, entity in entity_instances:
-            self.assertIn(qid, entities)
-
-    def test_new_item_creation(self):
-        data = [
-            String(value='test1', prop_nr='P1'),
-            String(value='test2', prop_nr='1'),
-            String(value='test3', prop_nr=1),
-            Math(value="xxx", prop_nr="P2"),
-            ExternalID(value="xxx", prop_nr="P3"),
-            datatypes.Item(value="Q123", prop_nr="P4"),
-            datatypes.Item(value="123", prop_nr="P4"),
-            datatypes.Item(value=123, prop_nr="P4"),
-            Time(time='-0458-00-00T00:00:00Z', before=1, after=2, precision=3, timezone=4, prop_nr="P5"),
-            Time(time='458-00-00T00:00:00Z', before=1, after=2, precision=3, timezone=4, prop_nr="P5"),
-            Time(time='+2021-01-01T15:15:15Z', before=1, after=2, precision=3, timezone=4, prop_nr="P5"),
-            URL(value="http://www.wikidata.org", prop_nr="P6"),
-            URL(value="https://www.wikidata.org", prop_nr="P6"),
-            URL(value="ftp://example.com", prop_nr="P6"),
-            URL(value="ssh://user@server/project.git", prop_nr="P6"),
-            URL(value="svn+ssh://user@server:8888/path", prop_nr="P6"),
-            MonolingualText(text="xxx", language="fr", prop_nr="P7"),
-            Quantity(quantity=-5.04, prop_nr="P8"),
-            Quantity(quantity=5.06, upper_bound=9.99, lower_bound=-2.22, unit="Q11573", prop_nr="P8"),
-            CommonsMedia(value="xxx", prop_nr="P9"),
-            GlobeCoordinate(latitude=1.2345, longitude=-1.2345, precision=12, prop_nr="P10"),
-            GeoShape(value="Data:xxx.map", prop_nr="P11"),
-            Property(value="P123", prop_nr="P12"),
-            Property(value="123", prop_nr="P12"),
-            Property(value=123, prop_nr="P12"),
-            TabularData(value="Data:Taipei+Population.tab", prop_nr="P13"),
-            MusicalNotation(value="\relative c' { c d e f | g2 g | a4 a a a | g1 |}", prop_nr="P14"),
-            Lexeme(value="L123", prop_nr="P15"),
-            Lexeme(value="123", prop_nr="P15"),
-            Lexeme(value=123, prop_nr="P15"),
-            Form(value="L123-F123", prop_nr="P16"),
-            Sense(value="L123-S123", prop_nr="P17")
-        ]
-
-        for d in data:
-            item = wbi.item.new().add_claims([d])
-            assert item.get_json()
-            item = wbi.item.new().add_claims(d)
-            assert item.get_json()
-
-        item = wbi.item.new().add_claims(data)
-        assert item.get_json()
-
-    def test_get_property_list(self):
-        self.assertTrue(len(self.common_item.claims))
-
-    def test_count_references(self):
-        self.assertTrue(len(self.common_item.claims.get('P2067')[0].references))
-
-    def test_get_qualifier_properties(self):
-        self.assertTrue(len(self.common_item.claims.get(property='P2067')))
+import unittest
+from copy import deepcopy
+
+from wikibaseintegrator import datatypes, WikibaseIntegrator
+from wikibaseintegrator.datatypes import String, Math, ExternalID, Time, URL, MonolingualText, Quantity, CommonsMedia, GlobeCoordinate, GeoShape, Property, TabularData, \
+    MusicalNotation, Lexeme, Form, Sense
+from wikibaseintegrator.entities import Item
+from wikibaseintegrator.models import LanguageValues
+from wikibaseintegrator.wbi_helpers import Helpers
+
+wbi = WikibaseIntegrator()
+
+
+class TestWbiCore(unittest.TestCase):
+    common_item = wbi.item.new().get('Q2')
+
+    def test_item_engine(self):
+        Item(api=wbi)
+        wbi.item.new()
+        Item(api=wbi).add_claims(String(value='test', prop_nr='P1'))
+        Item(api=wbi).add_claims([String(value='test', prop_nr='P1')])
+        Item(api=wbi, id='Q2')
+        with self.assertRaises(TypeError):
+            Item(api=wbi).add_claims('test')
+
+    def test_search_only(self):
+        item = wbi.item.new().get(entity_id='Q2')
+
+        assert item.labels.get('en').value == "Earth"
+
+        descr = item.descriptions.get('en').value
+        assert len(descr) > 3
+
+        assert "Terra" in item.aliases.get('es')
+        assert "planet" in item.descriptions.get('en')
+
+        assert item.labels.get('es') == "Tierra"
+
+    def test_basedatatype_if_exists(self):
+        instances = [datatypes.Item(prop_nr='P31', value='Q1234'), datatypes.Item(prop_nr='P31', value='Q1234')]
+        item_original = wbi.item.get('Q2')
+        len_claims_original = len([x.mainsnak.datavalue['value']['id'] for x in item_original.claims.get('P31')])
+
+        item = deepcopy(item_original)
+        item.add_claims(instances, if_exists='APPEND')
+        claims = [x.mainsnak.datavalue['value']['id'] for x in item.claims.get('P31')]
+        assert len(claims) == len_claims_original + 1 and 'Q1234' in claims and claims.count('Q1234') == 1
+
+        item = deepcopy(item_original)
+        item.add_claims(instances, if_exists='FORCE_APPEND')
+        claims = [x.mainsnak.datavalue['value']['id'] for x in item.claims.get('P31')]
+        assert len(claims) == len_claims_original + 2 and 'Q1234' in claims and claims.count('Q1234') == 2
+
+        item = deepcopy(item_original)
+        item.add_claims(instances, if_exists='KEEP')
+        claims = [x.mainsnak.datavalue['value']['id'] for x in item.claims.get('P31')]
+        assert len(claims) == len_claims_original and 'Q1234' not in claims
+
+        item = deepcopy(item_original)
+        item.add_claims(instances, if_exists='REPLACE')
+        claims = [x.mainsnak.datavalue['value']['id'] for x in item.claims.get('P31')]
+        removed_claims = [True for x in item.claims.get('P31') if x.removed]
+        assert len(claims) == len_claims_original + 2 and 'Q1234' in claims and len(removed_claims) == 2 and True in removed_claims
+
+    def test_description(self):
+        item = wbi.item.get('Q2')
+
+        descr = item.descriptions.get('en').value
+        assert len(descr) > 3
+
+        assert "planet" in item.descriptions.get('en')
+
+        # set_description on already existing description
+        item.descriptions.set(descr)
+        item.descriptions.set(language='en', value="lorem")
+        item.descriptions.set(language='en', value="lorem ipsum", if_exists='KEEP')
+        assert item.get_json()['descriptions']['en'] == {'language': 'en', 'value': 'lorem'}
+        # set_description on empty desription
+        item.descriptions.set("")
+        item.descriptions.set(language='en', value="lorem ipsum", if_exists='KEEP')
+        assert item.get_json()['descriptions']['en'] == {'language': 'en', 'value': 'lorem ipsum'}
+
+        item.descriptions.set(language='fr', value="lorem", if_exists='KEEP')
+        item.descriptions.set(language='fr', value="lorem ipsum", if_exists='REPLACE')
+        item.descriptions.set(language='en', value="lorem", if_exists='KEEP')
+        assert item.get_json()['descriptions']['en'] == {'language': 'en', 'value': 'lorem ipsum'}
+        assert item.get_json()['descriptions']['fr'] == {'language': 'fr', 'value': 'lorem ipsum'}
+
+    def test_label(self):
+        item = wbi.item.get('Q2')
+
+        assert item.labels.get('en') == "Earth"
+
+        assert "Terra" in item.aliases.get('es')
+
+        assert item.labels.get("es") == "Tierra"
+
+        item.labels.set(value='Earth')
+        item.labels.set(value='xfgfdsg')
+        item.labels.set(language='en', value='xfgfdsgtest', if_exists='KEEP')
+        assert item.get_json()['labels']['en'] == {'language': 'en', 'value': 'xfgfdsg'}
+        assert item.get_json()['labels']['fr'] == {'language': 'fr', 'value': 'Terre'}
+        item.aliases.set(values=["fake alias"], if_exists='APPEND')
+        assert {'language': 'en', 'value': 'fake alias'} in item.get_json()['aliases']['en']
+
+        item.labels.set(language='fr', value=None)
+        item.labels.set(language='non-exist-key', value=None)
+        assert 'remove' in item.get_json()['labels']['fr']
+
+        item.labels.set(language='ak')
+        item.descriptions.set(language='ak')
+        item.aliases.set(language='ak')
+        item.labels.set(value='label', language='ak')
+        item.descriptions.set(value='d', language='ak')
+        item.aliases.set(values=['a'], language='ak', if_exists='APPEND')
+        assert item.aliases.get('ak') == ['a']
+        item.aliases.set(values='b', language='ak')
+        assert item.aliases.get('ak') == ['a', 'b']
+        item.aliases.set(values='b', language='ak', if_exists='REPLACE')
+        assert item.aliases.get('ak') == ['b']
+        item.aliases.set(values=['c'], language='ak', if_exists='REPLACE')
+        assert item.aliases.get('ak') == ['c']
+        item.aliases.set(values=['d'], language='ak', if_exists='KEEP')
+        assert 'd' not in item.aliases.get('ak')
+        item.aliases.set(language='ak', if_exists='KEEP')
+        assert 'remove' not in item.get_json()['aliases']['ak'][0]
+        item.aliases.set(language='ak')
+        assert 'remove' in item.get_json()['aliases']['ak'][0]
+
+    def test_wd_search(self):
+        t = Helpers.search_entities('rivaroxaban')
+        print('Number of results: ', len(t))
+        self.assertIsNot(len(t), 0)
+
+    def test_entity_generator(self):
+        entities = ['Q408883', 'P715', 'Q18046452']
+
+        entity_instances = Helpers.generate_entity_instances(entities=entities)
+
+        for qid, entity in entity_instances:
+            self.assertIn(qid, entities)
+
+    def test_new_item_creation(self):
+        data = [
+            String(value='test1', prop_nr='P1'),
+            String(value='test2', prop_nr='1'),
+            String(value='test3', prop_nr=1),
+            Math(value="xxx", prop_nr="P2"),
+            ExternalID(value="xxx", prop_nr="P3"),
+            datatypes.Item(value="Q123", prop_nr="P4"),
+            datatypes.Item(value="123", prop_nr="P4"),
+            datatypes.Item(value=123, prop_nr="P4"),
+            Time(time='-0458-00-00T00:00:00Z', before=1, after=2, precision=3, timezone=4, prop_nr="P5"),
+            Time(time='458-00-00T00:00:00Z', before=1, after=2, precision=3, timezone=4, prop_nr="P5"),
+            Time(time='+2021-01-01T15:15:15Z', before=1, after=2, precision=3, timezone=4, prop_nr="P5"),
+            URL(value="http://www.wikidata.org", prop_nr="P6"),
+            URL(value="https://www.wikidata.org", prop_nr="P6"),
+            URL(value="ftp://example.com", prop_nr="P6"),
+            URL(value="ssh://user@server/project.git", prop_nr="P6"),
+            URL(value="svn+ssh://user@server:8888/path", prop_nr="P6"),
+            MonolingualText(text="xxx", language="fr", prop_nr="P7"),
+            Quantity(quantity=-5.04, prop_nr="P8"),
+            Quantity(quantity=5.06, upper_bound=9.99, lower_bound=-2.22, unit="Q11573", prop_nr="P8"),
+            CommonsMedia(value="xxx", prop_nr="P9"),
+            GlobeCoordinate(latitude=1.2345, longitude=-1.2345, precision=12, prop_nr="P10"),
+            GeoShape(value="Data:xxx.map", prop_nr="P11"),
+            Property(value="P123", prop_nr="P12"),
+            Property(value="123", prop_nr="P12"),
+            Property(value=123, prop_nr="P12"),
+            TabularData(value="Data:Taipei+Population.tab", prop_nr="P13"),
+            MusicalNotation(value="\relative c' { c d e f | g2 g | a4 a a a | g1 |}", prop_nr="P14"),
+            Lexeme(value="L123", prop_nr="P15"),
+            Lexeme(value="123", prop_nr="P15"),
+            Lexeme(value=123, prop_nr="P15"),
+            Form(value="L123-F123", prop_nr="P16"),
+            Sense(value="L123-S123", prop_nr="P17")
+        ]
+
+        for d in data:
+            item = wbi.item.new().add_claims([d])
+            assert item.get_json()
+            item = wbi.item.new().add_claims(d)
+            assert item.get_json()
+
+        item = wbi.item.new().add_claims(data)
+        assert item.get_json()
+
+    def test_get_property_list(self):
+        self.assertTrue(len(self.common_item.claims))
+
+    def test_count_references(self):
+        self.assertTrue(len(self.common_item.claims.get('P2067')[0].references))
+
+    def test_get_qualifier_properties(self):
+        self.assertTrue(len(self.common_item.claims.get(property='P2067')))