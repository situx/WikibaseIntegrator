--- conflicted
+++ resolved
@@ -1,313 +1,277 @@
-import unittest
-from copy import deepcopy
-
-from wikibaseintegrator import WikibaseIntegrator, datatypes
-from wikibaseintegrator.datatypes import (URL, CommonsMedia, ExternalID, Form, GeoShape, GlobeCoordinate, Lexeme, Math, MonolingualText, MusicalNotation, Property, Quantity,
-                                          Sense, String, TabularData, Time)
-from wikibaseintegrator.datatypes.extra import EDTF, LocalMedia
-from wikibaseintegrator.entities import Item
-from wikibaseintegrator.models import LanguageValues
-from wikibaseintegrator.wbi_enums import ActionIfExists, WikibaseDatePrecision, WikibaseRank, WikibaseSnakType
-from wikibaseintegrator.wbi_helpers import generate_entity_instances, search_entities
-
-wbi = WikibaseIntegrator()
-
-
-class TestWbiCore(unittest.TestCase):
-    common_item = wbi.item.new().get('Q2')
-
-    def test_item_engine(self):
-        Item(api=wbi)
-        wbi.item.new()
-        Item(api=wbi).add_claims(String(value='test', prop_nr='P1'))
-        Item(api=wbi).add_claims([String(value='test', prop_nr='P1')])
-        Item(api=wbi, id='Q2')
-        with self.assertRaises(TypeError):
-            Item(api=wbi).add_claims('test')
-
-    def test_get(self):
-        item = wbi.item.new().get(entity_id='Q2')
-
-        assert item.labels.get('en').value == "Earth"
-
-        descr = item.descriptions.get('en').value
-        assert len(descr) > 3
-
-        assert "Terra" in item.aliases.get('es')
-        assert "planet" in item.descriptions.get('en')
-
-        assert item.labels.get('es') == "Tierra"
-
-    def test_basedatatype_action_if_exists(self):
-        instances = [datatypes.Item(prop_nr='P31', value='Q1234'), datatypes.Item(prop_nr='P31', value='Q1234')]
-        item_original = wbi.item.get('Q2')
-        len_claims_original = len([x.mainsnak.datavalue['value']['id'] for x in item_original.claims.get('P31')])
-
-        item = deepcopy(item_original)
-        item.add_claims(instances, action_if_exists=ActionIfExists.APPEND)
-        claims = [x.mainsnak.datavalue['value']['id'] for x in item.claims.get('P31')]
-        # Append claims to item, only one unique added
-        assert len(claims) == len_claims_original + 1 and 'Q1234' in claims and claims.count('Q1234') == 1
-
-        item = deepcopy(item_original)
-        item.add_claims(instances, action_if_exists=ActionIfExists.FORCE_APPEND)
-        claims = [x.mainsnak.datavalue['value']['id'] for x in item.claims.get('P31')]
-        # Append claims to item, force two to be added
-        assert len(claims) == len_claims_original + 2 and 'Q1234' in claims and claims.count('Q1234') == 2
-
-        item = deepcopy(item_original)
-        item.add_claims(instances, action_if_exists=ActionIfExists.KEEP)
-        claims = [x.mainsnak.datavalue['value']['id'] for x in item.claims.get('P31')]
-        # Append claims to item, there is already claims, so nothing added
-        assert len(claims) == len_claims_original and 'Q1234' not in claims
-
-        item = deepcopy(item_original)
-        item.add_claims(instances, action_if_exists=ActionIfExists.REPLACE)
-        claims = [x.mainsnak.datavalue['value']['id'] for x in item.claims.get('P31') if not x.removed]
-        removed_claims = [True for x in item.claims.get('P31') if x.removed]
-        # Append claims to item, replace already existing claims with new ones, only one if it's the same property number
-        assert len(claims) == 1 and 'Q1234' in claims and len(removed_claims) == len_claims_original and True in removed_claims and claims.count('Q1234') == 1
-
-    def test_description(self):
-        item = wbi.item.get('Q2')
-
-        descr = item.descriptions.get('en').value
-        assert len(descr) > 3
-
-        assert "planet" in item.descriptions.get('en')
-
-        # set_description on already existing description
-        item.descriptions.set(value=descr)
-        assert item.descriptions.get() == descr
-        item.descriptions.set(value="lorem")
-        assert item.descriptions.get() == "lorem"
-        item.descriptions.set(language='es', value="lorem ipsum")
-        assert item.descriptions.get('es') == "lorem ipsum"
-        item.descriptions.set(language='en', value="lorem ipsum", action_if_exists=ActionIfExists.KEEP)
-        assert item.get_json()['descriptions']['en'] == {'language': 'en', 'value': 'lorem'}
-        # set_description on empty desription
-        item.descriptions = LanguageValues()
-        item.descriptions.set(value='')
-        item.descriptions.set(language='en', value="lorem ipsum", action_if_exists=ActionIfExists.KEEP)
-        assert item.get_json()['descriptions']['en'] == {'language': 'en', 'value': 'lorem ipsum'}
-
-        item.descriptions.set(language='fr', value="lorem", action_if_exists=ActionIfExists.KEEP)
-        item.descriptions.set(language='fr', value="lorem ipsum", action_if_exists=ActionIfExists.REPLACE)
-        item.descriptions.set(language='en', value="lorem", action_if_exists=ActionIfExists.KEEP)
-        assert item.get_json()['descriptions']['en'] == {'language': 'en', 'value': 'lorem ipsum'}
-        assert item.get_json()['descriptions']['fr'] == {'language': 'fr', 'value': 'lorem ipsum'}
-
-        # TODO: Test deletion of description?
-
-    def test_label(self):
-<<<<<<< HEAD
-        item = wbi.item.get('Q2')
-
-        assert item.labels.get('en') == "Earth"
-
-        assert "Terra" in item.aliases.get('es')
-
-        assert item.labels.get("es") == "Tierra"
-
-        item.labels.set(value='Earth')
-        item.labels.set(value='xfgfdsg')
-        item.labels.set(language='en', value='xfgfdsgtest', action_if_exists=ActionIfExists.KEEP)
-        assert item.get_json()['labels']['en'] == {'language': 'en', 'value': 'xfgfdsg'}
-        assert item.get_json()['labels']['fr'] == {'language': 'fr', 'value': 'Terre'}
-        item.aliases.set(values=["fake alias"], action_if_exists=ActionIfExists.APPEND)
-        assert {'language': 'en', 'value': 'fake alias'} in item.get_json()['aliases']['en']
-
-        item.labels.set(language='fr', value=None)
-        item.labels.set(language='non-exist-key', value=None)
-        assert 'remove' in item.get_json()['labels']['fr']
-
-        item.labels.set(language='ak')
-        item.descriptions.set(language='ak')
-        item.aliases.set(language='ak')
-        item.labels.set(value='label', language='ak')
-        item.descriptions.set(value='d', language='ak')
-        item.aliases.set(values=['a'], language='ak', action_if_exists=ActionIfExists.APPEND)
-        assert 'a' in item.aliases.get('ak')
-        item.aliases.set(values='b', language='ak')
-        assert all(i in item.aliases.get('ak') for i in ['a', 'b'])
-        item.aliases.set(values='b', language='ak', action_if_exists=ActionIfExists.REPLACE)
-        assert item.aliases.get('ak') == ['b']
-        item.aliases.set(values=['c'], language='ak', action_if_exists=ActionIfExists.REPLACE)
-        assert item.aliases.get('ak') == ['c']
-        item.aliases.set(values=['d'], language='ak', action_if_exists=ActionIfExists.KEEP)
-        assert 'd' not in item.aliases.get('ak')
-        item.aliases.set(language='ak', action_if_exists=ActionIfExists.KEEP)
-        assert 'remove' not in item.get_json()['aliases']['ak'][0]
-        item.aliases.set(language='ak')
-        assert 'remove' in item.get_json()['aliases']['ak'][0]
-=======
-        item = wbi_core.ItemEngine(item_id="Q2")
-
-        assert item.get_label('en') == "Earth"
-
-        assert "globe" in item.get_aliases()
-
-        assert item.get_label("es") == "Tierra"
-
-        item.set_label("Earth")
-        item.set_label("lorem")
-        item.set_label("lorem ipsum", lang='en', if_exists='KEEP')
-        assert item.json_representation['labels']['en'] == {'language': 'en', 'value': 'lorem'}
-        assert item.json_representation['labels']['fr'] == {'language': 'fr', 'value': 'Terre'}
-        item.set_aliases(["fake alias"], if_exists='APPEND')
-        assert {'language': 'en', 'value': 'fake alias'} in item.json_representation['aliases']['en']
-
-        item.set_label(label=None, lang='fr')
-        item.set_label(label=None, lang='non-exist-key')
-        assert 'remove' in item.json_representation['labels']['fr']
-
-        item.get_label("ak")
-        item.get_description("ak")
-        item.get_aliases("ak")
-        item.set_label("label", lang='ak')
-        item.set_description("d", lang='ak')
-        item.set_aliases(["a"], lang='ak', if_exists='APPEND')
-        assert 'a' in item.get_aliases('ak')
-        item.set_aliases("b", lang='ak')
-        assert 'a' in item.get_aliases('ak') and 'b' in item.get_aliases('ak') and len(item.get_aliases('ak')) > 2
-        item.set_aliases("b", lang='ak', if_exists='REPLACE')
-        assert item.get_aliases('ak') == ['b']
-        item.set_aliases(["c"], lang='ak', if_exists='REPLACE')
-        assert item.get_aliases('ak') == ['c']
->>>>>>> e78dee01
-
-    def test_wd_search(self):
-        t = search_entities('rivaroxaban')
-        print('Number of results: ', len(t))
-        self.assertIsNot(len(t), 0)
-
-    def test_entity_generator(self):
-        entities = {
-            'Q408883': {
-                'etype': 'item',
-                'ctype': 'Item'
-            }, 'P715': {
-                'etype': 'property',
-                'ctype': 'Property'
-            }, 'Q18046452': {
-                'etype': 'item',
-                'ctype': 'Item'
-            }, 'L5': {
-                'etype': 'lexeme',
-                'ctype': 'Lexeme'
-            }
-        }
-
-        entity_instances = generate_entity_instances(entities=list(entities.keys()))
-
-        for qid, entity in entity_instances:
-            self.assertIn(qid, entities)
-            assert entity.ETYPE == entities[qid]['etype']
-            assert type(entity).__name__ == entities[qid]['ctype']
-
-        entity_instances = generate_entity_instances(entities='Q408883')
-
-        for qid, entity in entity_instances:
-            assert qid == 'Q408883'
-            assert entity.ETYPE == 'item'
-            assert type(entity).__name__ == 'Item'
-
-    def test_rank(self):
-        t1 = String(value='test1', prop_nr='P1', rank='preferred')
-        assert t1.rank == WikibaseRank.PREFERRED
-
-        t2 = String(value='test1', prop_nr='P1', rank=WikibaseRank.NORMAL)
-        assert t2.rank == WikibaseRank.NORMAL
-
-        t2 = String(value='test1', prop_nr='P1', rank=WikibaseRank.DEPRECATED)
-        assert t2.get_json()['rank'] == WikibaseRank.DEPRECATED.value
-
-        with self.assertRaises(ValueError):
-            String(value='test1', prop_nr='P1', rank='invalid_rank')
-
-    def test_snaktype(self):
-        t1 = String(value='test1', prop_nr='P1')
-        t1.mainsnak.snaktype = 'novalue'
-        assert t1.mainsnak.snaktype == WikibaseSnakType.NO_VALUE
-
-        t2 = String(value='test1', prop_nr='P1')
-        t2.mainsnak.snaktype = WikibaseSnakType.UNKNOWN_VALUE
-        assert t2.mainsnak.snaktype == WikibaseSnakType.UNKNOWN_VALUE
-
-        t3 = String(value='test1', prop_nr='P1')
-        t3.mainsnak.snaktype = WikibaseSnakType.KNOWN_VALUE
-        assert t3.mainsnak.get_json()['snaktype'] == WikibaseSnakType.KNOWN_VALUE.value
-
-        t4 = String(value='test1', prop_nr='P1')
-        with self.assertRaises(ValueError):
-            t4.mainsnak.snaktype = 'invalid_value'
-
-    def test_new_item_creation(self):
-        data = [
-            String(value='test1', prop_nr='P1'),
-            String(value='test2', prop_nr='1'),
-            String(value='test3', prop_nr=1),
-            Math(value="xxx", prop_nr="P2"),
-            ExternalID(value="xxx", prop_nr="P3"),
-            datatypes.Item(value="Q123", prop_nr="P4"),
-            datatypes.Item(value="123", prop_nr="P4"),
-            datatypes.Item(value=123, prop_nr="P4"),
-            Time(time='-0458-01-01T00:00:00Z', before=1, after=2, precision=WikibaseDatePrecision.MILLION_YEARS, timezone=4, prop_nr="P5"),
-            Time(time='+458-01-01T00:00:00Z', before=1, after=2, precision=WikibaseDatePrecision.MILLION_YEARS, timezone=4, prop_nr="P5"),
-            Time(time='+2021-01-01T00:00:00Z', before=1, after=2, precision=3, timezone=4, prop_nr="P5"),
-            Time(time='now', before=1, after=2, precision=WikibaseDatePrecision.MILLION_YEARS, timezone=4, prop_nr="P5"),
-            URL(value="http://www.wikidata.org", prop_nr="P6"),
-            URL(value="https://www.wikidata.org", prop_nr="P6"),
-            URL(value="ftp://example.com", prop_nr="P6"),
-            URL(value="ssh://user@server/project.git", prop_nr="P6"),
-            URL(value="svn+ssh://user@server:8888/path", prop_nr="P6"),
-            MonolingualText(text="xxx", language="fr", prop_nr="P7"),
-            Quantity(amount=-5.04, prop_nr="P8"),
-            Quantity(amount=5.06, upper_bound=9.99, lower_bound=-2.22, unit="Q11573", prop_nr="P8"),
-            CommonsMedia(value="xxx", prop_nr="P9"),
-            GlobeCoordinate(latitude=1.2345, longitude=-1.2345, precision=12, prop_nr="P10"),
-            GeoShape(value="Data:xxx.map", prop_nr="P11"),
-            Property(value="P123", prop_nr="P12"),
-            Property(value="123", prop_nr="P12"),
-            Property(value=123, prop_nr="P12"),
-            TabularData(value="Data:Taipei+Population.tab", prop_nr="P13"),
-            MusicalNotation(value="\relative c' { c d e f | g2 g | a4 a a a | g1 |}", prop_nr="P14"),
-            Lexeme(value="L123", prop_nr="P15"),
-            Lexeme(value="123", prop_nr="P15"),
-            Lexeme(value=123, prop_nr="P15"),
-            Form(value="L123-F123", prop_nr="P16"),
-            Sense(value="L123-S123", prop_nr="P17")
-        ]
-
-        for d in data:
-            item = wbi.item.new().add_claims([d])
-            assert item.get_json()
-            item = wbi.item.new().add_claims(d)
-            assert item.get_json()
-
-        item = wbi.item.new().add_claims(data)
-        assert item.get_json()
-
-    def test_new_extra_item_creation(self):
-        data = [
-            EDTF(value='test1', prop_nr='P1'),
-            LocalMedia(value='test2', prop_nr='P2')
-        ]
-
-        for d in data:
-            item = wbi.item.new().add_claims([d])
-            assert item.get_json()
-            item = wbi.item.new().add_claims(d)
-            assert item.get_json()
-
-        item = wbi.item.new().add_claims(data)
-        assert item.get_json()
-
-    def test_get_property_list(self):
-        self.assertTrue(len(self.common_item.claims))
-
-    def test_count_references(self):
-        self.assertTrue(len(self.common_item.claims.get('P2067')[0].references))
-
-    def test_get_qualifier_properties(self):
-        self.assertTrue(len(self.common_item.claims.get(property='P2067')))
+import unittest
+from copy import deepcopy
+
+from wikibaseintegrator import WikibaseIntegrator, datatypes
+from wikibaseintegrator.datatypes import (URL, CommonsMedia, ExternalID, Form, GeoShape, GlobeCoordinate, Lexeme, Math, MonolingualText, MusicalNotation, Property, Quantity,
+                                          Sense, String, TabularData, Time)
+from wikibaseintegrator.datatypes.extra import EDTF, LocalMedia
+from wikibaseintegrator.entities import Item
+from wikibaseintegrator.models import LanguageValues
+from wikibaseintegrator.wbi_enums import ActionIfExists, WikibaseDatePrecision, WikibaseRank, WikibaseSnakType
+from wikibaseintegrator.wbi_helpers import generate_entity_instances, search_entities
+
+wbi = WikibaseIntegrator()
+
+
+class TestWbiCore(unittest.TestCase):
+    common_item = wbi.item.new().get('Q2')
+
+    def test_item_engine(self):
+        Item(api=wbi)
+        wbi.item.new()
+        Item(api=wbi).add_claims(String(value='test', prop_nr='P1'))
+        Item(api=wbi).add_claims([String(value='test', prop_nr='P1')])
+        Item(api=wbi, id='Q2')
+        with self.assertRaises(TypeError):
+            Item(api=wbi).add_claims('test')
+
+    def test_get(self):
+        item = wbi.item.new().get(entity_id='Q2')
+
+        assert item.labels.get('en').value == "Earth"
+
+        descr = item.descriptions.get('en').value
+        assert len(descr) > 3
+
+        assert "Terra" in item.aliases.get('es')
+        assert "planet" in item.descriptions.get('en')
+
+        assert item.labels.get('es') == "Tierra"
+
+    def test_basedatatype_action_if_exists(self):
+        instances = [datatypes.Item(prop_nr='P31', value='Q1234'), datatypes.Item(prop_nr='P31', value='Q1234')]
+        item_original = wbi.item.get('Q2')
+        len_claims_original = len([x.mainsnak.datavalue['value']['id'] for x in item_original.claims.get('P31')])
+
+        item = deepcopy(item_original)
+        item.add_claims(instances, action_if_exists=ActionIfExists.APPEND)
+        claims = [x.mainsnak.datavalue['value']['id'] for x in item.claims.get('P31')]
+        # Append claims to item, only one unique added
+        assert len(claims) == len_claims_original + 1 and 'Q1234' in claims and claims.count('Q1234') == 1
+
+        item = deepcopy(item_original)
+        item.add_claims(instances, action_if_exists=ActionIfExists.FORCE_APPEND)
+        claims = [x.mainsnak.datavalue['value']['id'] for x in item.claims.get('P31')]
+        # Append claims to item, force two to be added
+        assert len(claims) == len_claims_original + 2 and 'Q1234' in claims and claims.count('Q1234') == 2
+
+        item = deepcopy(item_original)
+        item.add_claims(instances, action_if_exists=ActionIfExists.KEEP)
+        claims = [x.mainsnak.datavalue['value']['id'] for x in item.claims.get('P31')]
+        # Append claims to item, there is already claims, so nothing added
+        assert len(claims) == len_claims_original and 'Q1234' not in claims
+
+        item = deepcopy(item_original)
+        item.add_claims(instances, action_if_exists=ActionIfExists.REPLACE)
+        claims = [x.mainsnak.datavalue['value']['id'] for x in item.claims.get('P31') if not x.removed]
+        removed_claims = [True for x in item.claims.get('P31') if x.removed]
+        # Append claims to item, replace already existing claims with new ones, only one if it's the same property number
+        assert len(claims) == 1 and 'Q1234' in claims and len(removed_claims) == len_claims_original and True in removed_claims and claims.count('Q1234') == 1
+
+    def test_description(self):
+        item = wbi.item.get('Q2')
+
+        descr = item.descriptions.get('en').value
+        assert len(descr) > 3
+
+        assert "planet" in item.descriptions.get('en')
+
+        # set_description on already existing description
+        item.descriptions.set(value=descr)
+        assert item.descriptions.get() == descr
+        item.descriptions.set(value="lorem")
+        assert item.descriptions.get() == "lorem"
+        item.descriptions.set(language='es', value="lorem ipsum")
+        assert item.descriptions.get('es') == "lorem ipsum"
+        item.descriptions.set(language='en', value="lorem ipsum", action_if_exists=ActionIfExists.KEEP)
+        assert item.get_json()['descriptions']['en'] == {'language': 'en', 'value': 'lorem'}
+        # set_description on empty desription
+        item.descriptions = LanguageValues()
+        item.descriptions.set(value='')
+        item.descriptions.set(language='en', value="lorem ipsum", action_if_exists=ActionIfExists.KEEP)
+        assert item.get_json()['descriptions']['en'] == {'language': 'en', 'value': 'lorem ipsum'}
+
+        item.descriptions.set(language='fr', value="lorem", action_if_exists=ActionIfExists.KEEP)
+        item.descriptions.set(language='fr', value="lorem ipsum", action_if_exists=ActionIfExists.REPLACE)
+        item.descriptions.set(language='en', value="lorem", action_if_exists=ActionIfExists.KEEP)
+        assert item.get_json()['descriptions']['en'] == {'language': 'en', 'value': 'lorem ipsum'}
+        assert item.get_json()['descriptions']['fr'] == {'language': 'fr', 'value': 'lorem ipsum'}
+
+        # TODO: Test deletion of description?
+
+    def test_label(self):
+        item = wbi.item.get('Q2')
+
+        assert item.labels.get('en') == "Earth"
+
+        assert "Terra" in item.aliases.get('es')
+
+        assert item.labels.get("es") == "Tierra"
+
+        item.labels.set(value='Earth')
+        item.labels.set(value='xfgfdsg')
+        item.labels.set(language='en', value='xfgfdsgtest', action_if_exists=ActionIfExists.KEEP)
+        assert item.get_json()['labels']['en'] == {'language': 'en', 'value': 'xfgfdsg'}
+        assert item.get_json()['labels']['fr'] == {'language': 'fr', 'value': 'Terre'}
+        item.aliases.set(values=["fake alias"], action_if_exists=ActionIfExists.APPEND)
+        assert {'language': 'en', 'value': 'fake alias'} in item.get_json()['aliases']['en']
+
+        item.labels.set(language='fr', value=None)
+        item.labels.set(language='non-exist-key', value=None)
+        assert 'remove' in item.get_json()['labels']['fr']
+
+        item.labels.set(language='ak')
+        item.descriptions.set(language='ak')
+        item.aliases.set(language='ak')
+        item.labels.set(value='label', language='ak')
+        item.descriptions.set(value='d', language='ak')
+        item.aliases.set(values=['a'], language='ak', action_if_exists=ActionIfExists.APPEND)
+        assert 'a' in item.aliases.get('ak')
+        item.aliases.set(values='b', language='ak')
+        assert all(i in item.aliases.get('ak') for i in ['a', 'b']) and len(item.aliases.get('ak')) >= 2
+        item.aliases.set(values='b', language='ak', action_if_exists=ActionIfExists.REPLACE)
+        assert item.aliases.get('ak') == ['b']
+        item.aliases.set(values=['c'], language='ak', action_if_exists=ActionIfExists.REPLACE)
+        assert item.aliases.get('ak') == ['c']
+        item.aliases.set(values=['d'], language='ak', action_if_exists=ActionIfExists.KEEP)
+        assert 'd' not in item.aliases.get('ak')
+        item.aliases.set(language='ak', action_if_exists=ActionIfExists.KEEP)
+        assert 'remove' not in item.get_json()['aliases']['ak'][0]
+        item.aliases.set(language='ak')
+        assert 'remove' in item.get_json()['aliases']['ak'][0]
+
+    def test_wd_search(self):
+        t = search_entities('rivaroxaban')
+        print('Number of results: ', len(t))
+        self.assertIsNot(len(t), 0)
+
+    def test_entity_generator(self):
+        entities = {
+            'Q408883': {
+                'etype': 'item',
+                'ctype': 'Item'
+            }, 'P715': {
+                'etype': 'property',
+                'ctype': 'Property'
+            }, 'Q18046452': {
+                'etype': 'item',
+                'ctype': 'Item'
+            }, 'L5': {
+                'etype': 'lexeme',
+                'ctype': 'Lexeme'
+            }
+        }
+
+        entity_instances = generate_entity_instances(entities=list(entities.keys()))
+
+        for qid, entity in entity_instances:
+            self.assertIn(qid, entities)
+            assert entity.ETYPE == entities[qid]['etype']
+            assert type(entity).__name__ == entities[qid]['ctype']
+
+        entity_instances = generate_entity_instances(entities='Q408883')
+
+        for qid, entity in entity_instances:
+            assert qid == 'Q408883'
+            assert entity.ETYPE == 'item'
+            assert type(entity).__name__ == 'Item'
+
+    def test_rank(self):
+        t1 = String(value='test1', prop_nr='P1', rank='preferred')
+        assert t1.rank == WikibaseRank.PREFERRED
+
+        t2 = String(value='test1', prop_nr='P1', rank=WikibaseRank.NORMAL)
+        assert t2.rank == WikibaseRank.NORMAL
+
+        t2 = String(value='test1', prop_nr='P1', rank=WikibaseRank.DEPRECATED)
+        assert t2.get_json()['rank'] == WikibaseRank.DEPRECATED.value
+
+        with self.assertRaises(ValueError):
+            String(value='test1', prop_nr='P1', rank='invalid_rank')
+
+    def test_snaktype(self):
+        t1 = String(value='test1', prop_nr='P1')
+        t1.mainsnak.snaktype = 'novalue'
+        assert t1.mainsnak.snaktype == WikibaseSnakType.NO_VALUE
+
+        t2 = String(value='test1', prop_nr='P1')
+        t2.mainsnak.snaktype = WikibaseSnakType.UNKNOWN_VALUE
+        assert t2.mainsnak.snaktype == WikibaseSnakType.UNKNOWN_VALUE
+
+        t3 = String(value='test1', prop_nr='P1')
+        t3.mainsnak.snaktype = WikibaseSnakType.KNOWN_VALUE
+        assert t3.mainsnak.get_json()['snaktype'] == WikibaseSnakType.KNOWN_VALUE.value
+
+        t4 = String(value='test1', prop_nr='P1')
+        with self.assertRaises(ValueError):
+            t4.mainsnak.snaktype = 'invalid_value'
+
+    def test_new_item_creation(self):
+        data = [
+            String(value='test1', prop_nr='P1'),
+            String(value='test2', prop_nr='1'),
+            String(value='test3', prop_nr=1),
+            Math(value="xxx", prop_nr="P2"),
+            ExternalID(value="xxx", prop_nr="P3"),
+            datatypes.Item(value="Q123", prop_nr="P4"),
+            datatypes.Item(value="123", prop_nr="P4"),
+            datatypes.Item(value=123, prop_nr="P4"),
+            Time(time='-0458-01-01T00:00:00Z', before=1, after=2, precision=WikibaseDatePrecision.MILLION_YEARS, timezone=4, prop_nr="P5"),
+            Time(time='+458-01-01T00:00:00Z', before=1, after=2, precision=WikibaseDatePrecision.MILLION_YEARS, timezone=4, prop_nr="P5"),
+            Time(time='+2021-01-01T00:00:00Z', before=1, after=2, precision=3, timezone=4, prop_nr="P5"),
+            Time(time='now', before=1, after=2, precision=WikibaseDatePrecision.MILLION_YEARS, timezone=4, prop_nr="P5"),
+            URL(value="http://www.wikidata.org", prop_nr="P6"),
+            URL(value="https://www.wikidata.org", prop_nr="P6"),
+            URL(value="ftp://example.com", prop_nr="P6"),
+            URL(value="ssh://user@server/project.git", prop_nr="P6"),
+            URL(value="svn+ssh://user@server:8888/path", prop_nr="P6"),
+            MonolingualText(text="xxx", language="fr", prop_nr="P7"),
+            Quantity(amount=-5.04, prop_nr="P8"),
+            Quantity(amount=5.06, upper_bound=9.99, lower_bound=-2.22, unit="Q11573", prop_nr="P8"),
+            CommonsMedia(value="xxx", prop_nr="P9"),
+            GlobeCoordinate(latitude=1.2345, longitude=-1.2345, precision=12, prop_nr="P10"),
+            GeoShape(value="Data:xxx.map", prop_nr="P11"),
+            Property(value="P123", prop_nr="P12"),
+            Property(value="123", prop_nr="P12"),
+            Property(value=123, prop_nr="P12"),
+            TabularData(value="Data:Taipei+Population.tab", prop_nr="P13"),
+            MusicalNotation(value="\relative c' { c d e f | g2 g | a4 a a a | g1 |}", prop_nr="P14"),
+            Lexeme(value="L123", prop_nr="P15"),
+            Lexeme(value="123", prop_nr="P15"),
+            Lexeme(value=123, prop_nr="P15"),
+            Form(value="L123-F123", prop_nr="P16"),
+            Sense(value="L123-S123", prop_nr="P17")
+        ]
+
+        for d in data:
+            item = wbi.item.new().add_claims([d])
+            assert item.get_json()
+            item = wbi.item.new().add_claims(d)
+            assert item.get_json()
+
+        item = wbi.item.new().add_claims(data)
+        assert item.get_json()
+
+    def test_new_extra_item_creation(self):
+        data = [
+            EDTF(value='test1', prop_nr='P1'),
+            LocalMedia(value='test2', prop_nr='P2')
+        ]
+
+        for d in data:
+            item = wbi.item.new().add_claims([d])
+            assert item.get_json()
+            item = wbi.item.new().add_claims(d)
+            assert item.get_json()
+
+        item = wbi.item.new().add_claims(data)
+        assert item.get_json()
+
+    def test_get_property_list(self):
+        self.assertTrue(len(self.common_item.claims))
+
+    def test_count_references(self):
+        self.assertTrue(len(self.common_item.claims.get('P2067')[0].references))
+
+    def test_get_qualifier_properties(self):
+        self.assertTrue(len(self.common_item.claims.get(property='P2067')))