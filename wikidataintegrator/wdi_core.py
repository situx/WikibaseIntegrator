import copy
import datetime
import itertools
import logging
import os
import re
import time
import sys
import requests
import json

import wikidataintegrator.wdi_property_store as wdi_property_store
from wikidataintegrator.backoff.wdi_backoff import wdi_backoff
from wikidataintegrator.wdi_fastrun import FastRunContainer
from wikidataintegrator.wdi_config import config

"""
Authors: 
  Sebastian Burgstaller (sebastian.burgstaller' at 'gmail.com
  Andra Waagmeester (andra' at ' micelio.be)

This file is part of ProteinBoxBot.

ProteinBoxBot is free software: you can redistribute it and/or modify
it under the terms of the GNU General Public License as published by
the Free Software Foundation, either version 3 of the License, or
(at your option) any later version.

ProteinBoxBot is distributed in the hope that it will be useful,
but WITHOUT ANY WARRANTY; without even the implied warranty of
MERCHANTABILITY or FITNESS FOR A PARTICULAR PURPOSE.  See the
GNU General Public License for more details.

You should have received a copy of the GNU General Public License
along with ProteinBoxBot.  If not, see <http://www.gnu.org/licenses/>.
"""

__author__ = 'Sebastian Burgstaller, Andra Waagmeester'
__license__ = 'AGPLv3'


class WDItemEngine(object):
    databases = {}
    pmids = []

    log_file_name = ''
    fast_run_store = []

    logger = None

    def __init__(self, wd_item_id='', item_name='', domain='', data=None, server='www.wikidata.org',
<<<<<<< HEAD
                 append_value=None, use_sparql=True, fast_run=False, fast_run_base_filter=None, fast_run_use_refs=False,
                 comparison_f=None, global_ref_mode='KEEP_GOOD', good_refs=None, keep_good_ref_statements=False,
                 search_only=False, item_data=None, user_agent=config['USER_AGENT_DEFAULT']):
=======
                 append_value=None, use_sparql=True, fast_run=False, fast_run_base_filter=None,
                 global_ref_mode='KEEP_GOOD', good_refs=None, keep_good_ref_statements=False, search_only=False,
                 item_data=None, user_agent=config['USER_AGENT_DEFAULT'], base_url_template='https://{}/w/api.php'):
>>>>>>> 0b84c12f
        """
        constructor
        :param wd_item_id: Wikidata item id
        :param item_name: Label of the wikidata item
        :param domain: The data domain the class should operate in. If None and item_name not '', create new item
            from scratch.
        :type domain: str or None
        :param data: a dictionary with WD property strings as keys and the data which should be written to
            a WD item as the property values
        :param append_value: a list of properties where potential existing values should not be overwritten by the data
            passed in the :parameter data.
        :type append_value: list of property number strings
        :param use_sparql: OBSOLETE
        :type use_sparql: bool
        :param fast_run: True if this item should be run in fastrun mode, otherwise False. User setting this to True
            should also specify the fast_run_base_filter for these item types
        :type fast_run: bool
        :param fast_run_base_filter: A property value dict determining the Wikidata property and the corresponding value
            which should be used as a filter for this item type. Several filter criteria can be specified. The values
            can be either Wikidata item QIDs, strings or empty strings if the value should be a variable in SPARQL.
            Example: {'P352': '', 'P703': 'Q15978631'} if the basic common type of things this bot runs on is
            human proteins (specified by Uniprot IDs (P352) and 'found in taxon' homo sapiens 'Q15978631').
        :type fast_run_base_filter: dict
        :param fast_run_use_refs: If `True`, fastrun mode will consider references in determining if a statement should
            be updated and written to Wikidata. Otherwise, only the value and qualifiers are used. Default: False
        :type fast_run_use_refs: bool
        :param comparison_f: This parameter allows the user to define a function that is used to decide if a new statement
            should be writte by comparing it with the current/existing statement. This argument should be a function
            handle that accepts two arguments, the old/current statement (first argument) and the new/proposed/to be
            written statement (second argument). Both arguments should be subclass of WDBaseDataType. The function
            should return True or False, determing whether or not the new statement should be written. This is only used
            in fastrun mode. The default is equality of value, qualifiers and all references.
        :type comparison_f: function
        :param global_ref_mode: sets the reference handling mode for an item. Four modes are possible, 'STRICT_KEEP'
            keeps all references as they are, 'STRICT_KEEP_APPEND' keeps the references as they are and appends
            new ones. 'STRICT_OVERWRITE' overwrites all existing references for given.
        :type global_ref_mode: str of value 'STRICT_KEEP', 'STRICT_KEEP_APPEND', 'STRICT_OVERWRITE', 'KEEP_GOOD'
        :param good_refs: This parameter lets the user define blocks of good references. It is a list of dictionaries.
            One block is a dictionary with  Wikidata properties as keys and potential values as the required value for
            a property. There can be arbitrarily many key: value pairs in one reference block.
            Example: [{'P248': 'Q905695', 'P352': None, 'P407': None, 'P1476': None, 'P813': None}]
            This example contains one good reference block, stated in: Uniprot, Uniprot ID, title of Uniprot entry,
            language of work and date when the information has been retrieved. A None type indicates that the value
            varies from reference to reference. In this case, only the value for the Wikidata item for the
            Uniprot database stays stable over all of these references. Key value pairs work here, as Wikidata
            references can hold only one value for one property. The number of good reference blocks is not limited.
            This parameter OVERRIDES any other refernce mode set!!
        :type good_refs: list containing dictionaries.
        :param keep_good_ref_statements: Do not delete any statement which has a good reference, either definded in the
            good_refs list or by any other referencing mode.
        :type keep_good_ref_statements: bool
        :param search_only: If this flag is set to True, the data provided will only be used to search for the
            corresponding Wikidata item, but no actual data updates will performed. This is useful, if certain states or
            values on the target item need to be checked before certain data is written to it. In order to write new
            data to the item, the method update() will take data, modify the Wikidata item and a write() call will
            then perform the actual write to Wikidata.
        :type search_only: bool
        :param item_data: A Python JSON object corresponding to the Wikidata item in wd_item_id. This can be used in
            conjunction with wd_item_id in order to provide raw data.
        :param user_agent: The user agent string to use when making http requests
        :type user_agent: str
        """
        self.wd_json_representation = {}
        self.wd_item_id = wd_item_id
        self.item_name = item_name
        self.create_new_item = False
        self.domain = domain
        self.server = server
        self.use_sparql = use_sparql
        self.statements = []
        self.original_statments = []
        self.entity_metadata = {}
        self.item_data = item_data

        self.fast_run = fast_run
        self.fast_run_base_filter = fast_run_base_filter
        self.fast_run_use_refs = fast_run_use_refs
        self.comparison_f = comparison_f
        self.fast_run_container = None
        self.require_write = True

        self.global_ref_mode = global_ref_mode
        self.good_refs = good_refs

        self.keep_good_ref_statements = keep_good_ref_statements

        self.search_only = search_only

        self.user_agent = user_agent
        self.base_url_template = base_url_template

        if data is None:
            self.data = []
        else:
            self.data = data

        if append_value is None:
            self.append_value = []
        else:
            self.append_value = append_value

        if self.fast_run:
            self.init_fastrun()

        if not __debug__:
            if self.require_write and self.fast_run:
                print('fastrun skipped, because no full data match, updating item...')
            elif not self.require_write and self.fast_run:
                print('successful fastrun, no write to Wikidata required')

        if self.item_name and self.domain is None and len(self.data) > 0:
            self.create_new_item = True
            self.__construct_claim_json()
        elif self.item_name is '' and self.wd_item_id is '':
            raise IDMissingError('No item name or WD identifier was given')
        elif self.wd_item_id and self.require_write:
            self.init_data_load()
        elif self.require_write:
            # make sure that a domain is set when using data to find correct item
            if not self.domain:
                raise ValueError('Domain parameter has not been set')
            self.init_data_load()

    def init_data_load(self):
        if self.wd_item_id and self.item_data:
            self.wd_json_representation = self.parse_wd_json(self.item_data)
        elif self.wd_item_id:
            self.wd_json_representation = self.get_wd_entity()
        else:
            qids_by_props = ''
            try:
                qids_by_props = self.__select_wd_item()

            except WDSearchError as e:
                self.log('ERROR', str(e))

            if qids_by_props:
                self.wd_item_id = 'Q{}'.format(qids_by_props)
                self.wd_json_representation = self.get_wd_entity()
                self.__check_integrity()

        if not self.search_only:
            self.__construct_claim_json()
        else:
            self.data = []

    def init_fastrun(self):
        for c in WDItemEngine.fast_run_store:
            if c.base_filter == self.fast_run_base_filter:
                self.fast_run_container = c

        if not self.fast_run_container:
            self.fast_run_container = FastRunContainer(base_filter=self.fast_run_base_filter,
                                                       base_data_type=WDBaseDataType, engine=WDItemEngine,
                                                       use_refs=self.fast_run_use_refs, comparison_f=self.comparison_f)
            WDItemEngine.fast_run_store.append(self.fast_run_container)

        self.require_write = self.fast_run_container.write_required(self.data, append_props=self.append_value,
                                                                    cqid=self.wd_item_id)

        # set item id based on fast run data
        if not self.require_write and not self.wd_item_id:
            self.wd_item_id = self.fast_run_container.current_qid

    @wdi_backoff()
    def get_wd_entity(self):
        """
        retrieve a WD item in json representation from Wikidata
        :rtype: dict
        :return: python complex dictionary represenation of a json
        """
        url = 'https://{}/w/api.php'.format(self.server)
        params = {
            'action': 'wbgetentities',
            'sites': 'enwiki',
            'ids': self.wd_item_id,
            'format': 'json'
        }
        headers = {
            'User-Agent': self.user_agent
        }

        reply = requests.get(url, params=params, headers=headers)
        reply.raise_for_status()
        return self.parse_wd_json(wd_json=reply.json()['entities'][self.wd_item_id])

    def parse_wd_json(self, wd_json):
        """
        Parses a WD entity json and generates the datatype objects, sets self.wd_json_representation
        :param wd_json: the json of a WD entity
        :type wd_json: A Python Json representation of a WD item
        :return: returns the json representation containing 'labels', 'descriptions', 'claims', 'aliases', 'sitelinks'.
        """
        wd_data = {x: wd_json[x] for x in ('labels', 'descriptions', 'claims', 'aliases', 'sitelinks') if x in wd_json}
        self.entity_metadata = {x: wd_json[x] for x in wd_json if x not in
                                ('labels', 'descriptions', 'claims', 'aliases', 'sitelinks')}

        self.statements = []
        for prop in wd_data['claims']:
            for z in wd_data['claims'][prop]:
                data_type = [x for x in WDBaseDataType.__subclasses__() if x.DTYPE == z['mainsnak']['datatype']][0]
                statement = data_type.from_json(z)
                self.statements.append(statement)

        self.wd_json_representation = wd_data
        self.original_statments = copy.deepcopy(self.statements)

        return wd_data

    @staticmethod
    @wdi_backoff()
    def get_wd_search_results(search_string='', server='www.wikidata.org', user_agent=config['USER_AGENT_DEFAULT']):
        """
        Performs a search in WD for a certain WD search string
        :param search_string: a string which should be searched for in WD
        :type search_string: str
        :param server: Specify the server the WikiBase instance is running on.
        :type server: str
        :return: returns a list of QIDs found in the search and a list of labels complementary to the QIDs
        """
        url = 'https://{}/w/api.php'.format(server)
        params = {
            'action': 'wbsearchentities',
            'language': 'en',
            'search': search_string,
            'format': 'json'
        }
        headers = {
            'User-Agent': user_agent
        }

        reply = requests.get(url, params=params, headers=headers)
        reply.raise_for_status()
        search_results = reply.json()

        if search_results['success'] != 1:
            raise WDSearchError('WD search failed')
        elif len(search_results['search']) == 0:
            return []
        else:
            id_list = []
            id_labels = []
            for i in search_results['search']:
                id_list.append(i['id'])
                id_labels.append(i['label'])

            return id_list

    def get_property_list(self):
        """
        List of properties on the current item
        :return: a list of WD property ID strings (Pxxxx).
        """
        property_list = set()
        for x in self.statements:
            property_list.add(x.get_prop_nr())

        return list(property_list)

    @wdi_backoff()
    def __select_wd_item(self):
        """
        The most likely WD item QID should be returned, after querying WDQ for all values in core_id properties
        :return: Either a single WD QID is returned, or an empty string if no suitable item in WD
        """
        qid_list = []
        conflict_source = {}
        for statement in self.data:
            wd_property = statement.get_prop_nr()

            # TODO: implement special treatment when searching for date/coordinate values
            data_point = statement.get_value()
            if isinstance(data_point, tuple):
                data_point = data_point[0]

            if wd_property in wdi_property_store.wd_properties:
                # check if the property is a core_id and should be unique for every WD item
                if wdi_property_store.wd_properties[wd_property]['core_id'] == 'True':
                    tmp_qids = []

                    if not self.use_sparql:
                        url = 'http://wdq.wmflabs.org/api'
                        params = {
                            'q': u'string[{}:{}]'.format(str(wd_property).replace('P', ''),
                                                         u'"{}"'.format(data_point)),
                        }
                        headers = {
                           'User-Agent': self.user_agent
                        }

                        reply = requests.get(url, params=params, headers=headers)
                        reply.raise_for_status()

                        tmp_qids = reply.json()['items']
                    else:
                        query = statement.sparql_query.format(wd_property, data_point)
                        results = WDItemEngine.execute_sparql_query(query=query)

                        for i in results['results']['bindings']:
                            qid = i['item_id']['value'].split('/')[-1]
                            # remove 'Q' prefix
                            qid = qid[1:]
                            tmp_qids.append(qid)

                    qid_list.append(tmp_qids)

                    # Protocol in what property the conflict arises
                    if wd_property in conflict_source:
                        conflict_source[wd_property].append(tmp_qids)
                    else:
                        conflict_source[wd_property] = [tmp_qids]

                    if len(tmp_qids) > 1:
                        raise ManualInterventionReqException(
                            'More than one WD item has the same property value', wd_property, tmp_qids)

        qid_list = [i for i in itertools.chain.from_iterable(qid_list)]

        if len(qid_list) == 0:
            self.create_new_item = True
            return ''

        if not __debug__:
            print(qid_list)

        unique_qids = set(qid_list)
        if len(unique_qids) > 1:
            raise ManualInterventionReqException('More than one WD item has the same property value',
                                                 conflict_source, unique_qids)
        elif len(unique_qids) == 1:
            return list(unique_qids)[0]

    def __construct_claim_json(self):
        """
        Writes the properties from self.data to a new or existing json in self.wd_json_representation
        :return: None
        """

        def handle_qualifiers(old_item, new_item):
            if not new_item.check_qualifier_equality:
                old_item.set_qualifiers(new_item.get_qualifiers())

        def is_good_ref(ref_block):

            if len(WDItemEngine.databases) == 0 or len(WDItemEngine.pmids) == 0:
                WDItemEngine._init_ref_system()

            prop_nrs = [x.get_prop_nr() for x in ref_block]
            values = [x.get_value() for x in ref_block]
            good_ref = True
            prop_value_map = dict(zip(prop_nrs, values))

            # if self.good_refs has content, use these to determine good references
            if self.good_refs and len(self.good_refs) > 0:
                found_good = True
                for rblock in self.good_refs:

                    if not all([k in prop_value_map for k, v in rblock.items()]):
                        found_good = False

                    if not all([v in prop_value_map[k] for k, v in rblock.items() if v]):
                        found_good = False

                    if found_good:
                        return True

                return False

            # stated in, title, retrieved
            ref_properties = ['P248', 'P1476', 'P813']  # 'P407' language of work,

            for v in values:
                if prop_nrs[values.index(v)] == 'P248' and v in WDItemEngine.pmids:
                    return True
                elif v == 'P698':
                    return True

            for p in ref_properties:
                if p not in prop_nrs:
                    return False

            for ref in ref_block:
                pn = ref.get_prop_nr()
                value = ref.get_value()

                if pn == 'P248' and value not in WDItemEngine.databases and 'P854' not in prop_nrs:
                    return False
                elif pn == 'P248' and value in WDItemEngine.databases:
                    db_props = WDItemEngine.databases[value]
                    if not any([False if x not in prop_nrs else True for x in db_props]) and 'P854' not in prop_nrs:
                        return False

            return good_ref

        def handle_references(old_item, new_item):
            """
            Local function to handle references
            :param old_item: An item containing the data as currently in WD
            :type old_item: A child of WDBaseDataType
            :param new_item: An item containing the new data which should be written to WD
            :type new_item: A child of WDBaseDataType
            """
            # stated in, title, language of work, retrieved, imported from
            ref_properties = ['P248', 'P1476', 'P407', 'P813', 'P143']
            new_references = new_item.get_references()
            old_references = old_item.get_references()

            if any([z.overwrite_references for y in new_references for z in y]) \
                    or sum(map(lambda z: len(z), old_references)) == 0 \
                    or self.global_ref_mode == 'STRICT_OVERWRITE':
                old_item.set_references(new_references)
            elif self.global_ref_mode == 'STRICT_KEEP' or new_item.statement_ref_mode == 'STRICT_KEEP':
                pass
            elif self.global_ref_mode == 'STRICT_KEEP_APPEND' or new_item.statement_ref_mode == 'STRICT_KEEP_APPEND':
                old_references.extend(new_references)
                old_item.set_references(old_references)

            elif self.global_ref_mode == 'KEEP_GOOD' or new_item.statement_ref_mode == 'KEEP_GOOD':
                keep_block = [False for x in old_references]
                for count, ref_block in enumerate(old_references):
                    stated_in_value = [x.get_value() for x in ref_block if x.get_prop_nr() == 'P248']
                    if is_good_ref(ref_block):
                        keep_block[count] = True

                    new_ref_si_values = [x.get_value() if x.get_prop_nr() == 'P248' else None
                                         for z in new_references for x in z]

                    for si in stated_in_value:
                        if si in new_ref_si_values:
                            keep_block[count] = False

                refs = [x for c, x in enumerate(old_references) if keep_block[c]]
                refs.extend(new_references)
                old_item.set_references(refs)

        # sort the incoming data according to the WD property number
        self.data.sort(key=lambda z: z.get_prop_nr().lower())

        # collect all statements which should be deleted
        statements_for_deletion = []
        for item in self.data:
            if item.get_value() == '' and isinstance(item, WDBaseDataType):
                statements_for_deletion.append(item.get_prop_nr())

        if self.create_new_item:
            self.statements = copy.copy(self.data)
        else:
            for stat in self.data:
                prop_nr = stat.get_prop_nr()

                prop_data = [x for x in self.statements if x.get_prop_nr() == prop_nr]
                prop_pos = [x.get_prop_nr() == prop_nr for x in self.statements]
                prop_pos.reverse()
                insert_pos = len(prop_pos) - (prop_pos.index(True) if any(prop_pos) else 0)

                # If value should be appended, check if values exists, if not, append
                if prop_nr in self.append_value:
                    equal_items = [stat == x for x in prop_data]
                    if True not in equal_items:
                        self.statements.insert(insert_pos + 1, stat)
                    else:
                        # if item exists, modify rank
                        current_item = prop_data[equal_items.index(True)]
                        current_item.set_rank(stat.get_rank())
                        handle_references(old_item=current_item, new_item=stat)
                        handle_qualifiers(old_item=current_item, new_item=stat)
                    continue

                # set all existing values of a property for removal
                for x in prop_data:
                    # for deletion of single statements, do not set all others to delete
                    if hasattr(stat, 'remove'):
                        break
                    elif x.get_id() and not hasattr(x, 'retain'):
                        # keep statements with good references if keep_good_ref_statements is True
                        if self.keep_good_ref_statements:
                            if any([is_good_ref(r) for r in x.get_references()]):
                                setattr(x, 'retain', '')
                        else:
                            setattr(x, 'remove', '')

                match = []
                for i in prop_data:
                    if stat == i and hasattr(stat, 'remove'):
                        match.append(True)
                        setattr(i, 'remove', '')
                    elif stat == i:
                        match.append(True)
                        setattr(i, 'retain', '')
                        if hasattr(i, 'remove'):
                            delattr(i, 'remove')

                        handle_references(old_item=i, new_item=stat)
                        handle_qualifiers(old_item=i, new_item=stat)

                        i.set_rank(rank=stat.get_rank())
                    # if there is no value, do not add an element, this is also used to delete whole properties.
                    elif i.get_value():
                        match.append(False)

                if True not in match and not hasattr(stat, 'remove'):
                    self.statements.insert(insert_pos + 1, stat)

        # For whole property deletions, add remove flag to all statements which should be deleted
        for item in copy.deepcopy(self.statements):
            if item.get_prop_nr() in statements_for_deletion and item.get_id() != '':
                setattr(item, 'remove', '')
            elif item.get_prop_nr() in statements_for_deletion:
                self.statements.remove(item)

        # regenerate claim json
        self.wd_json_representation['claims'] = {}
        for stat in self.statements:
            prop_nr = stat.get_prop_nr()
            if prop_nr not in self.wd_json_representation['claims']:
                self.wd_json_representation['claims'][prop_nr] = []
            self.wd_json_representation['claims'][prop_nr].append(stat.get_json_representation())

    def update(self, data, append_value=None):
        """
        This method takes data, and modifies the Wikidata item. This works together with the data already provided via
        the constructor or if the constructor is being instantiated with search_only=True. In the latter case, this
        allows for checking the item data before deciding which new data should be written to the Wikidata item.
        The actual write to Wikidata only happens on calling of the write() method. If data has been provided already
        via the constructor, data provided via the update() method will be appended to these data.
        :param data: A list of Wikidata statment items inheriting from WDBaseDataType
        :type data: list
        :param append_value: list with Wikidata property strings where the values should only be appended,
            not overwritten.
        :type: list
        """
        assert type(data) == list

        if append_value:
            assert type(append_value) == list
            self.append_value.extend(append_value)

        self.data.extend(data)
        self.statements = copy.deepcopy(self.original_statments)

        if not __debug__:
            print(self.data)

        if self.fast_run:
            self.init_fastrun()

        if self.require_write and self.fast_run:
            self.init_data_load()
            self.__construct_claim_json()
            self.__check_integrity()
        elif not self.fast_run:
            self.__construct_claim_json()
            self.__check_integrity()

    def get_wd_json_representation(self):
        """
        A method to access the internal json representation of the WD item, mainly for testing
        :return: returns a Python json representation object of the WD item at the current state of the instance
        """
        return self.wd_json_representation

    def __check_integrity(self):
        """
        A method to check if when invoking __select_wd_item() and the WD item does not exist yet, but another item
        has a property of the current domain with a value like submitted in the data dict, this item does not get
        selected but a ManualInterventionReqException() is raised. This check is dependent on the core identifiers
        of a certain domain.
        :return: boolean True if test passed
        """
        # generate a set containing all property number of the item currently loaded
        core_props_list = set([
                                  x.get_prop_nr()
                                  for x in self.statements if x.get_prop_nr() in wdi_property_store.wd_properties and
                                  wdi_property_store.wd_properties[x.get_prop_nr()]['core_id'] == 'True'
                                  ])

        # compare the claim values of the currently loaded QIDs to the data provided in self.data
        count_existing_ids = 0
        for i in self.data:
            prop_nr = i.get_prop_nr()
            if prop_nr in core_props_list:
                count_existing_ids += 1

        match_count_per_prop = dict()
        for new_stat in self.data:
            for stat in self.statements:
                pn = new_stat.get_prop_nr()
                if new_stat == stat and pn in core_props_list:
                    if pn in match_count_per_prop:
                        match_count_per_prop[pn] += 1
                    else:
                        match_count_per_prop[pn] = 1

        core_prop_match_count = 0
        for x in match_count_per_prop:
            core_prop_match_count += match_count_per_prop[x]

        data_kv_pairs = ['{}:{}'.format(x.get_prop_nr(), x.get_value()) for x in self.data]
        statements_kv_pairs = ['{}:{}'.format(x.get_prop_nr(), x.get_value()) for x in self.statements]

        if core_prop_match_count < count_existing_ids * 0.66:
            raise ManualInterventionReqException('Retrieved item ({}) does not match provided core IDs. '
                                                 'Matching count {}, non-matching count {}'
                                                 .format(self.wd_item_id, core_prop_match_count,
                                                         count_existing_ids - core_prop_match_count),
                                                 'data Key values: {}'.format(data_kv_pairs),
                                                 'statement Key values: {}'.format(statements_kv_pairs))
        else:
            return True

    def get_label(self, lang='en'):
        """
        Retrurns the label for a certain language
        :param lang:
        :type lang: str
        :return: returns the label in the specified language, an empty string if the label does not exist
        """
        if self.fast_run:
            return self.fast_run_container.get_language_data(self.wd_item_id, lang, 'label')[0]
        try:
            return self.wd_json_representation['labels'][lang]['value']
        except KeyError:
            return ''

    def set_label(self, label, lang='en'):
        """
        Set the label for a WD item in a certain language
        :param label: The description of the item in a certain language
        :type label: str
        :param lang: The language a label should be set for.
        :type lang: str
        :return: None
        """
        if self.fast_run and not self.require_write:
            self.require_write = self.fast_run_container.check_language_data(qid=self.wd_item_id,
                                                                             lang_data=[label], lang=lang,
                                                                             lang_data_type='label')
            if self.require_write:
                self.init_data_load()
            else:
                return

        if 'labels' not in self.wd_json_representation:
            self.wd_json_representation['labels'] = {}
        self.wd_json_representation['labels'][lang] = {
            'language': lang,
            'value': label
        }

    def get_aliases(self, lang='en'):
        """
        Retrieve the aliases in a certain language
        :param lang: The Wikidata language the description should be retrieved for
        :return: Returns a list of aliases, an empty list if none exist for the specified language
        """
        if self.fast_run:
            return self.fast_run_container.get_language_data(self.wd_item_id, lang, 'aliases')

        alias_list = []
        if 'aliases' in self.wd_json_representation and lang in self.wd_json_representation['aliases']:
            for alias in self.wd_json_representation['aliases'][lang]:
                alias_list.append(alias['value'])

        return alias_list

    def set_aliases(self, aliases, lang='en', append=True):
        """
        set the aliases for a WD item
        :param aliases: a list of strings representing the aliases of a WD item
        :param lang: The language a description should be set for
        :param append: If true, append a new alias to the list of existing aliases, else, overwrite. Default: True
        :return: None
        """
        if self.fast_run and not self.require_write:
            self.require_write = self.fast_run_container.check_language_data(qid=self.wd_item_id,
                                                                             lang_data=aliases, lang=lang,
                                                                             lang_data_type='aliases')
            if self.require_write:
                self.init_data_load()
            else:
                return

        if 'aliases' not in self.wd_json_representation:
            self.wd_json_representation['aliases'] = {}

        if not append or lang not in self.wd_json_representation['aliases']:
            self.wd_json_representation['aliases'][lang] = []

        for alias in aliases:
            found = False
            for current_aliases in self.wd_json_representation['aliases'][lang]:
                if alias.lower() != current_aliases['value'].lower():
                    continue
                else:
                    found = True
                    break

            if not found:
                self.wd_json_representation['aliases'][lang].append({
                    'language': lang,
                    'value': alias
                })

    def get_description(self, lang='en'):
        """
        Retrieve the description in a certain language
        :param lang: The Wikidata language the description should be retrieved for
        :return: Returns the description string
        """
        if self.fast_run:
            return self.fast_run_container.get_language_data(self.wd_item_id, lang, 'description')[0]
        if 'descriptions' not in self.wd_json_representation or lang not in self.wd_json_representation['descriptions']:
            return ''
        else:
            return self.wd_json_representation['descriptions'][lang]['value']

    def set_description(self, description, lang='en'):
        """
        Set the description for a WD item in a certain language
        :param description: The description of the item in a certain language
        :type description: str
        :param lang: The language a description should be set for.
        :type lang: str
        :return: None
        """
        if self.fast_run and not self.require_write:
            self.require_write = self.fast_run_container.check_language_data(qid=self.wd_item_id,
                                                                             lang_data=[description], lang=lang,
                                                                             lang_data_type='description')
            if self.require_write:
                self.init_data_load()
            else:
                return

        if 'descriptions' not in self.wd_json_representation:
            self.wd_json_representation['descriptions'] = {}
        self.wd_json_representation['descriptions'][lang] = {
            'language': lang,
            'value': description
        }

    def set_sitelink(self, site, title, badges=()):
        """
        Set sitelinks to corresponding Wikipedia pages
        :param site: The Wikipedia page a sitelink is directed to (e.g. 'enwiki')
        :param title: The title of the Wikipedia page the sitelink is directed to
        :param badges: An iterable containing Wikipedia badge strings.
        :return:
        """
        if 'sitelinks' not in self.wd_json_representation:
            self.wd_json_representation['sitelinks'] = {}

        self.wd_json_representation['sitelinks'][site] = {
            'site': site,
            'title': title,
            'badges': badges
        }

    def get_sitelink(self, site):
        """
        A method to access the interwiki links in the json.model
        :param site: The Wikipedia site the interwiki/sitelink should be returned for
        :return: The interwiki/sitelink string for the specified Wikipedia will be returned.
        """
        if "sitelinks" in self.wd_json_representation.keys():
            if site in self.wd_json_representation['sitelinks']:
                return self.wd_json_representation['sitelinks'][site]
            else:
                return None
        else:
            return None

    def write(self, login, bot_account=True, edit_summary=''):
        """
        Writes the WD item Json to WD and after successful write, updates the object with new ids and hashes generated
        by WD. For new items, also returns the new QIDs.
        :param login: a instance of the class PBB_login which provides edit-cookies and edit-tokens
        :type login:
        :param bot_account: Tell the Wikidata API whether the script should be run as part of a bot account or not.
        :type bot_account: bool
        :param edit_summary: A short (max 250 characters) summary of the purpose of the edit. This will be displayed as
            the revision summary of the Wikidata item.
        :type edit_summary: str
        :return: the WD QID on sucessful write
        """
        if not self.require_write:
            return self.wd_item_id

        headers = {
            'content-type': 'application/x-www-form-urlencoded',
            'charset': 'utf-8'
        }
        payload = {
            'action': 'wbeditentity',
            'data': json.JSONEncoder().encode(self.wd_json_representation),
            'format': 'json',
            'token': login.get_edit_token(),
            'summary': edit_summary
        }

        if bot_account:
            payload.update({'bot': ''})

        if self.create_new_item:
            payload.update({u'new': u'item'})
        else:
            payload.update({u'id': self.wd_item_id})

        base_url = self.base_url_template.format(self.server)

        try:
            reply = login.get_session().post(base_url, headers=headers, data=payload)

            # if the server does not reply with a string which can be parsed into a json, an error will be raised.
            json_data = reply.json()

            # pprint.pprint(json_data)

            if 'error' in json_data.keys() and 'code' in json_data['error'] \
                    and json_data['error']['code'] == 'readonly':
                print('Wikidata currently is in readonly mode, waiting for 60 seconds')
                time.sleep(60)
                return self.write(login=login)

            if 'error' in json_data.keys() and 'messages' in json_data['error']:
                if 'wikibase-validator-label-with-description-conflict' == json_data['error']['messages'][0]['name']:
                    raise NonUniqueLabelDescriptionPairError(json_data)
                else:
                    raise WDApiError(json_data)
            elif 'error' in json_data.keys():
                raise WDApiError(json_data)

        except Exception as e:
            print('Error while writing to Wikidata')
            raise e

        # after successful write, update this object with latest json, QID and parsed data types.
        self.create_new_item = False
        self.wd_item_id = json_data['entity']['id']
        self.parse_wd_json(wd_json=json_data['entity'])
        self.data = []

        return self.wd_item_id

    @classmethod
    def setup_logging(cls, log_dir="./logs", log_name=None, header=None, delimiter=";", logger_name='WD_logger'):
        """
        A static method which initiates log files compatible to .csv format, allowing for easy further analysis.
        :param log_dir: allows for setting relative or absolute path for logging, default is ./logs.
        :type log_dir: str
        :param log_name: File name of log file to be written. e.g. "WD_bot_run-20160204.log". Default is "WD_bot_run"
        and a timestamp of the current time
        :type log_name: str
        :param header: Log file will be prepended with header if given
        :type header: str
        :param delimiter: Log file will be delimited with `delimiter`
        :type delimiter: str
        """
        if not os.path.exists(log_dir):
            os.makedirs(log_dir)

        if not log_name:
            run_id = time.strftime('%Y%m%d_%H:%M', time.localtime())
            log_name = "WD_bot_run-{}.log".format(run_id)

        logger = logging.getLogger(logger_name)
        logger.setLevel(logging.DEBUG)

        log_file_name = os.path.join(log_dir, log_name)

        file_handler = logging.FileHandler(log_file_name, mode='a')
        file_handler.setLevel(logging.DEBUG)

        fmt = '%(levelname)s{delimiter}%(asctime)s{delimiter}%(message)s'.format(delimiter=delimiter)
        if header:
            header = header if header.startswith("#") else "#" + header
            formatter = FormatterWithHeader(header, fmt=fmt, datefmt='%m/%d/%Y %H:%M:%S')
        else:
            formatter = logging.Formatter(fmt=fmt, datefmt='%m/%d/%Y %H:%M:%S')
        file_handler.setFormatter(formatter)
        logger.addHandler(file_handler)

        cls.logger = logger

    @classmethod
    def log(cls, level, message):
        """
        :param level: The log level as in the Python logging documentation, 5 different possible values with increasing
         severity
        :type level: String of value 'DEBUG', 'INFO', 'WARNING', 'ERROR' or 'CRITICAL'.
        :param message: The logging data which should be written to the log file. In order to achieve a csv-file
         compatible format, all fields must be separated by a colon. Furthermore, all strings which could contain
         colons, spaces or other special characters must be enclosed in double-quotes.
         e.g. '{main_data_id}, "{exception_type}", "{message}", {wd_id}, {duration}'.format(
                        main_data_id=<main_id>,
                        exception_type=<excpetion type>,
                        message=<exception message>,
                        wd_id=<wikidata id>,
                        duration=<duration of action>
        :type message: str
        """
        if cls.logger is None:
            cls.setup_logging()

        log_levels = {'DEBUG': logging.DEBUG, 'ERROR': logging.ERROR, 'INFO': logging.INFO, 'WARNING': logging.WARNING,
                      'CRITICAL': logging.CRITICAL}

        cls.logger.log(level=log_levels[level], msg=message)

    @classmethod
    def generate_item_instances(cls, items, server='www.wikidata.org', login=None, user_agent=config['USER_AGENT_DEFAULT']):
        """
        A method which allows for retrieval of a list of Wikidata items or properties. The method generates a list of
        tuples where the first value in the tuple is the QID or property ID, whereas the second is the new instance of
        WDItemEngine containing all the data of the item. This is most useful for mass retrieval of WD items.
        :param items: A list of QIDs or property IDs
        :type items: list
        :param server: A string denoting the server, without a http(s) prefix
        :type server: str
        :param login: An object of type WDLogin, which holds the credentials/session cookies required for >50 item bulk
            retrieval of items.
        :type login: wdi_login.WDLogin
        :return: A list of tuples, first value in the tuple is the QID or property ID string, second value is the
            instance of WDItemEngine with the corresponding item data.
        """
        assert type(items) == list

        url = 'https://{}/w/api.php'.format(server)
        params = {
            'action': 'wbgetentities',
            'ids': '|'.join(items),
            'format': 'json'
        }
        headers = {
            'User-Agent': user_agent
        }

        if login:
            reply = login.get_session().get(url, params=params, headers=headers)
        else:
            reply = requests.get(url, params=params)

        item_instances = []
        for qid, v in reply.json()['entities'].items():
            ii = cls(wd_item_id=qid, item_data=v, server=server)
            item_instances.append((qid, ii))

        return item_instances

    @staticmethod
    @wdi_backoff()
    def execute_sparql_query(prefix='', query='', endpoint='https://query.wikidata.org/sparql',
                             user_agent=config['USER_AGENT_DEFAULT']):
        """
        Static method which can be used to execute any SPARQL query
        :param prefix: The URI prefixes required for an endpoint, default is the Wikidata specific prefixes
        :param query: The actual SPARQL query string
        :param endpoint: The URL string for the SPARQL endpoint. Default is the URL for the Wikidata SPARQL endpoint
        :param user_agent: Set a user agent string for the HTTP header to let the WDQS know who you are.
        :type user_agent: str
        :return: The results of the query are returned in JSON format
        """

        # standard prefixes for the Wikidata SPARQL endpoint
        # PREFIX rdfs: <http://www.w3.org/2000/01/rdf-schema#> has been removed for performance reasons
        wd_standard_prefix = '''
            PREFIX wd: <http://www.wikidata.org/entity/>
            PREFIX wdt: <http://www.wikidata.org/prop/direct/>
            PREFIX wikibase: <http://wikiba.se/ontology#>
            PREFIX p: <http://www.wikidata.org/prop/>
            PREFIX v: <http://www.wikidata.org/prop/statement/>
            PREFIX q: <http://www.wikidata.org/prop/qualifier/>
            PREFIX ps: <http://www.wikidata.org/prop/statement/>

        '''

        if prefix == '':
            prefix = wd_standard_prefix

        params = {
            'query': prefix + '\n#Tool: PBB_core fastrun\n' + query,
            'format': 'json'
        }

        headers = {
            'Accept': 'application/sparql-results+json',
            'User-Agent': user_agent
        }
        response = requests.get(endpoint, params=params, headers=headers)
        response.raise_for_status()

        return response.json()

    @staticmethod
    def merge_items(from_id, to_id, login_obj, server='https://www.wikidata.org', ignore_conflicts='', user_agent=config['USER_AGENT_DEFAULT']):
        """
        A static method to merge two Wikidata items
        :param from_id: The QID which should be merged into another item
        :type from_id: string with 'Q' prefix
        :param to_id: The QID into which another item should be merged
        :type to_id: string with 'Q' prefix
        :param login_obj: The object containing the login credentials and cookies
        :type login_obj: instance of PBB_login.WDLogin
        :param server: The MediaWiki server which should be used, default: 'https://www.wikidata.org'
        :type server: str
        :param ignore_conflicts: A string with the values 'description', 'statement' or 'sitelink', separated
                by a pipe ('|') if using more than one of those.
        :type ignore_conflicts: str
        """
        url = server + '/w/api.php'

        headers = {
            'content-type': 'application/x-www-form-urlencoded',
            'charset': 'utf-8',
            'User-Agent': user_agent
        }

        params = {
            'action': 'wbmergeitems',
            'fromid': from_id,
            'toid': to_id,
            'token': login_obj.get_edit_token(),
            'format': 'json',
            'bot': '',
            'ignoreconflicts': ignore_conflicts
        }

        try:
            # TODO: should we retry this?
            merge_reply = requests.post(url=url, data=params, headers=headers, cookies=login_obj.get_edit_cookie())
            merge_reply.raise_for_status()

            if 'error' in merge_reply.json():
                raise MergeError(merge_reply.json())

        except requests.HTTPError as e:
            print(e)
            # TODO: should we return this?
            return {'error': 'HTTPError'}

        return merge_reply.json()

    @staticmethod
    def _init_ref_system():
        db_query = '''
        SELECT DISTINCT ?db ?wd_prop WHERE {
            {?db wdt:P31 wd:Q2881060 . } UNION
            {?db wdt:P31 wd:Q4117139 . } UNION
            {?db wdt:P31 wd:Q8513 .} UNION
            {?db wdt:P31 wd:Q324254 .}

            OPTIONAL {
              ?db wdt:P1687 ?wd_prop .
            }
        }
        '''

        for x in WDItemEngine.execute_sparql_query(db_query)['results']['bindings']:
            db_qid = x['db']['value'].split('/')[-1]
            if db_qid not in WDItemEngine.databases:
                WDItemEngine.databases.update({db_qid: []})

            if 'wd_prop' in x:
                WDItemEngine.databases[db_qid].append(x['wd_prop']['value'].split('/')[-1])

        pmid_query = '''
        SELECT DISTINCT ?x WHERE {
            ?x wdt:P698 [] .
        }
        '''

        for x in WDItemEngine.execute_sparql_query(pmid_query)['results']['bindings']:
            WDItemEngine.pmids.append(x['x']['value'].split('/')[-1])

    @staticmethod
    def delete_items(item_list, reason, login, user_agent=config['USER_AGENT_DEFAULT']):
        """
        Takes a list of items and posts them for deletion by Wikidata moderators, appends at the end of the deletion
        request page.
        :param item_list: a list of QIDs which should be deleted
        :type item_list: list
        :param reason: short text about the reason for the deletion request
        :type reason: str
        :param login: A WDI login object which contains username and password the edit should be performed with.
        :type login: wdi_login.WDLogin
        """

        url = 'https://www.wikidata.org/w/api.php'
        bulk_deletion_string = '\n==Bulk deletion request==\n'
        bulk_deletion_string += '{{{{subst:Rfd group | {0} | reason = {1} }}}}'.format(' | '.join(item_list), reason)

        # get page text
        params = {
            'action': 'query',
            'titles': 'Wikidata:Requests_for_deletions',
            'prop': 'revisions',
            'rvprop': 'content',
            'format': 'json'
        }

        headers = {
            'User-Agent': user_agent
        }

        page_text = [x['revisions'][0]['*']
                     for x in requests.get(url=url, params=params, headers=headers).json()['query']['pages'].values()][0]

        if not login:
            print(page_text)
            print(bulk_deletion_string)
        else:
            # Append new deletion request to existing list of deletions being processed
            params = {
                'action': 'edit',
                'title': 'Portal:Gene_Wiki/Quick_Links',
                'section': '0',
                'text': page_text + bulk_deletion_string,
                'token': login.get_edit_token(),
                'format': 'json'
            }

            r = requests.post(url=url, data=params, cookies=login.get_edit_cookie(), headers=headers)

            print(r.json())


class JsonParser(object):
    references = []
    qualifiers = []
    final = False
    current_type = None

    def __init__(self, f):
        self.f = f

    def __call__(self, *args):
        self.json_representation = args[1]

        if self.final:
            self.final = False
            return self.f(cls=self.current_type, jsn=self.json_representation)

        if 'mainsnak' in self.json_representation:
            self.mainsnak = None
            self.references = []
            self.qualifiers = []
            json_representation = self.json_representation

            if 'references' in json_representation:
                self.references.extend([[] for x in json_representation['references']])
                for count, ref_block in enumerate(json_representation['references']):
                    ref_hash = ''
                    if 'hash' in ref_block:
                        ref_hash = ref_block['hash']
                    for prop in ref_block['snaks-order']:
                        jsn = ref_block['snaks'][prop]

                        for prop_ref in jsn:
                            # pprint.pprint(prop_ref)

                            ref_class = self.get_class_representation(prop_ref)
                            ref_class.is_reference = True
                            ref_class.snak_type = prop_ref['snaktype']
                            ref_class.set_hash(ref_hash)

                            self.references[count].append(copy.deepcopy(ref_class))

                # print(self.references)
            if 'qualifiers' in json_representation:
                for prop in json_representation['qualifiers-order']:
                    for qual in json_representation['qualifiers'][prop]:
                        qual_hash = ''
                        if 'hash' in qual:
                            qual_hash = qual['hash']

                        qual_class = self.get_class_representation(qual)
                        qual_class.is_qualifier = True
                        qual_class.snak_type = qual['snaktype']
                        qual_class.set_hash(qual_hash)
                        self.qualifiers.append(qual_class)

                # print(self.qualifiers)
            mainsnak = self.get_class_representation(json_representation['mainsnak'])
            mainsnak.set_references(self.references)
            mainsnak.set_qualifiers(self.qualifiers)
            if 'id' in json_representation:
                mainsnak.set_id(json_representation['id'])
            if 'rank' in json_representation:
                mainsnak.set_rank(json_representation['rank'])
            mainsnak.snak_type = json_representation['mainsnak']['snaktype']

            return mainsnak

        elif 'property' in self.json_representation:
            return self.get_class_representation(jsn=self.json_representation)

    def get_class_representation(self, jsn):
        data_type = [x for x in WDBaseDataType.__subclasses__() if x.DTYPE == jsn['datatype']][0]
        self.final = True
        self.current_type = data_type
        return data_type.from_json(jsn)


class WDBaseDataType(object):
    """
    The base class for all Wikidata data types, they inherit from it
    """

    sparql_query = '''
        SELECT * WHERE {{
            ?item_id p:{0}/ps:{0} '{1}' .
        }}
    '''

    def __init__(self, value, snak_type, data_type, is_reference, is_qualifier, references, qualifiers, rank, prop_nr,
                 check_qualifier_equality):
        """
        Constructor, will be called by all data types.
        :param value: Data value of the WD data snak
        :type value: str or int or tuple
        :param snak_type: The snak type of the WD data snak, three values possible, depending if the value is a
                            known (value), not existent (novalue) or unknown (somevalue). See WD documentation.
        :type snak_type: a str of either 'value', 'novalue' or 'somevalue'
        :param data_type: The WD data type declaration of this snak
        :type data_type: str
        :param is_reference: States if the snak is a reference, mutually exclusive with qualifier
        :type is_reference: boolean
        :param is_qualifier: States if the snak is a qualifier, mutually exlcusive with reference
        :type is_qualifier: boolean
        :param references: A one level nested list with reference WD snaks of base type WDBaseDataType, e.g.
                            references=[[<WDBaseDataType>, <WDBaseDataType>], [<WDBaseDataType>]]
                            This will create two references, the first one with two statements, the second with one
        :type references: A one level nested list with instances of WDBaseDataType or children of it.
        :param qualifiers: A list of qualifiers for the WD mainsnak
        :type qualifiers: A list with instances of WDBaseDataType or children of it.
        :param rank: The rank of a WD mainsnak, should determine the status of a value
        :type rank: A string of one of three allowed values: 'normal', 'deprecated', 'preferred'
        :param prop_nr: The WD property number a WD snak belongs to
        :type prop_nr: A string with a prefixed 'P' and several digits e.g. 'P715' (Drugbank ID)
        :return:
        """
        self.value = value
        self.snak_type = snak_type
        self.data_type = data_type
        if not references:
            self.references = []
        else:
            self.references = references
        self.qualifiers = qualifiers
        self.is_reference = is_reference
        self.is_qualifier = is_qualifier
        self.rank = rank
        self.check_qualifier_equality = check_qualifier_equality

        self._statement_ref_mode = 'KEEP_GOOD'

        if not references:
            self.references = list()
        if not self.qualifiers:
            self.qualifiers = list()

        if type(prop_nr) is int:
            self.prop_nr = 'P' + str(prop_nr)
        elif prop_nr.startswith('P'):
            self.prop_nr = prop_nr
        else:
            self.prop_nr = 'P' + prop_nr

        # Flag to allow complete overwrite of existing references for a value
        self._overwrite_references = False

        # WD internal ID and hash are issued by the WD servers
        self.id = ''
        self.hash = ''

        self.json_representation = {
            "snaktype": self.snak_type,
            "property": self.prop_nr,
            "datavalue": {},
            "datatype": self.data_type
        }

        self.snak_types = ['value', 'novalue', 'somevalue']
        if snak_type not in self.snak_types:
            raise ValueError('{} is not a valid snak type'.format(snak_type))

        if self.is_qualifier and self.is_reference:
            raise ValueError('A claim cannot be a reference and a qualifer at the same time')
        if (len(self.references) > 0 or len(self.qualifiers) > 0) and (self.is_qualifier or self.is_reference):
            raise ValueError('Qualifiers or references cannot have references')

    def has_equal_qualifiers(self, other):
        # check if the qualifiers are equal with the 'other' object
        equal_qualifiers = True
        self_qualifiers = copy.deepcopy(self.get_qualifiers())
        other_qualifiers = copy.deepcopy(other.get_qualifiers())

        if len(self_qualifiers) != len(other_qualifiers):
            equal_qualifiers = False
        else:
            flg = [False for x in range(len(self_qualifiers))]
            for count, i in enumerate(self_qualifiers):
                for q in other_qualifiers:
                    if i == q:
                        flg[count] = True
            if not all(flg):
                equal_qualifiers = False

        return equal_qualifiers

    def __eq__(self, other):
        print("is anything using this? __eq__ 1364")
        equal_qualifiers = self.has_equal_qualifiers(other)
        equal_values = self.get_value() == other.get_value() and self.get_prop_nr() == other.get_prop_nr()

        if not (self.check_qualifier_equality and other.check_qualifier_equality) and equal_values:
            return True
        elif equal_values and equal_qualifiers:
            return True
        else:
            return False

    def __ne__(self, other):
        print("is anything using this? __eq__ 1364")
        equal_qualifiers = self.has_equal_qualifiers(other)
        nonequal_values = self.get_value() != other.get_value() or self.get_prop_nr() != other.get_prop_nr()

        if not (self.check_qualifier_equality and other.check_qualifier_equality) and nonequal_values:
            return True
        if nonequal_values or not equal_qualifiers:
            return True
        else:
            return False

    # DEPRECATED: the property overwrite_references will be deprecated ASAP and should not be used
    @property
    def overwrite_references(self):
        return self._overwrite_references

    @overwrite_references.setter
    def overwrite_references(self, value):
        assert (value is True or value is False)
        print('DEPRECATED!!! Calls to overwrite_references should not be used')
        self._overwrite_references = value

    @property
    def statement_ref_mode(self):
        return self._statement_ref_mode

    @statement_ref_mode.setter
    def statement_ref_mode(self, value):
        """Set the reference mode for a statement, always overrides the global reference state."""
        valid_values = ['STRICT_KEEP', 'STRICT_KEEP_APPEND', 'STRICT_OVERWRITE', 'KEEP_GOOD']
        if value not in valid_values:
            raise ValueError('Not an allowed reference mode, allowed values {}'.format(' '.join(valid_values)))

        self._statement_ref_mode = value

    def get_value(self):
        return self.value

    def set_value(self, value):
        if value is None or (self.snak_type == 'novalue' or self.snak_type == 'somevalue'):
            del self.json_representation['datavalue']
        elif 'datavalue' not in self.json_representation:
            self.json_representation['datavalue'] = {}

    def get_references(self):
        return self.references

    def set_references(self, references):
        if len(references) > 0 and (self.is_qualifier or self.is_reference):
            raise ValueError('Qualifiers or references cannot have references')

        self.references = references

    def get_qualifiers(self):
        return self.qualifiers

    def set_qualifiers(self, qualifiers):
        # TODO: introduce a check to prevent duplicate qualifiers, those are not allowed in WD
        if len(qualifiers) > 0 and (self.is_qualifier or self.is_reference):
            raise ValueError('Qualifiers or references cannot have references')

        self.qualifiers = qualifiers

    def get_rank(self):
        if self.is_qualifier or self.is_reference:
            return ''
        else:
            return self.rank

    def set_rank(self, rank):
        if self.is_qualifier or self.is_reference:
            raise ValueError('References or qualifiers do not have ranks')

        valid_ranks = ['normal', 'deprecated', 'preferred']

        if rank not in valid_ranks:
            raise ValueError('{} not a valid rank'.format(rank))

        self.rank = rank

    def get_id(self):
        return self.id

    def set_id(self, claim_id):
        self.id = claim_id

    def set_hash(self, wd_hash):
        self.hash = wd_hash

    def get_hash(self):
        return self.hash

    def get_prop_nr(self):
        return self.prop_nr

    def set_prop_nr(self, prop_nr):
        if prop_nr[0] != 'P':
            raise ValueError('Invalid property number')

        self.prop_nr = prop_nr

    def is_reference(self):
        return self.is_reference

    def is_qualifier(self):
        return self.is_qualifier

    def get_json_representation(self):
        if self.is_qualifier or self.is_reference:
            tmp_json = {
                self.prop_nr: [self.json_representation]
            }
            if self.hash != '' and self.is_qualifier:
                self.json_representation.update({'hash': self.hash})

            return tmp_json
        else:
            ref_json = []
            for count, ref in enumerate(self.references):
                snaks_order = []
                snaks = {}
                ref_json.append({
                    'snaks': snaks,
                    'snaks-order': snaks_order
                })
                for sub_ref in ref:
                    prop_nr = sub_ref.get_prop_nr()
                    # set the hash for the reference block
                    if sub_ref.get_hash() != '':
                        ref_json[count].update({'hash': sub_ref.get_hash()})
                    tmp_json = sub_ref.get_json_representation()

                    # if more reference values with the same property number, append to its specific property list.
                    if prop_nr in snaks:
                        snaks[prop_nr].append(tmp_json[prop_nr][0])
                    else:
                        snaks.update(tmp_json)
                    snaks_order.append(prop_nr)

            qual_json = {}
            qualifiers_order = []
            for qual in self.qualifiers:
                prop_nr = qual.get_prop_nr()
                if prop_nr in qual_json:
                    qual_json[prop_nr].append(qual.get_json_representation()[prop_nr][0])
                else:
                    qual_json.update(qual.get_json_representation())
                qualifiers_order.append(qual.get_prop_nr())

            statement = {
                'mainsnak': self.json_representation,
                'type': 'statement',
                'rank': self.rank,
                'qualifiers': qual_json,
                'qualifiers-order': qualifiers_order,
                'references': ref_json
            }
            if self.id != '':
                statement.update({'id': self.id})

            if hasattr(self, 'remove'):
                statement.update({'remove': ''})

            return statement

    @classmethod
    @JsonParser
    def from_json(cls, json_representation):
        pass

    @classmethod
    def delete_statement(cls, prop_nr):
        """
        This serves as an alternative constructor for WDBaseDataType with the only purpose of holding a WD property
        number and an empty string value in order to indicate that the whole statement with this property number of a
        WD item should be deleted.
        :param prop_nr: A WD property number as string
        :return: An instance of WDBaseDataType
        """
        return cls(value='', snak_type='value', data_type='', is_reference=False, is_qualifier=False, references=[],
                   qualifiers=[], rank='', prop_nr=prop_nr, check_qualifier_equality=True)

    @staticmethod
    def equals(this, that, include_ref=False, fref=None):
        """
        Tests for equality of two statements.
        If comparing references, the order of the arguments matters!!!
        The first should be the current statement, the second is the new statement.
        Allows passing in a function to use to compare the references 'fref'. Default is equality.
        fref accepts two arguments 'oldref' and 'newref', each of which are a list of references,
        where each reference is a list of statements
        """
        if not include_ref:
            # return the result of WDBaseDataType.__eq__, which is testing for equality of value and qualifiers
            return this == that
        if include_ref and this != that:
            return False
        if include_ref and fref is None:
            fref = WDBaseDataType.refs_equal
        oldref = this.references
        newref = that.references
        return fref(oldref, newref)

    @staticmethod
    def refs_equal(oldrefs, newrefs):
        # tests for exactly identical references
        def ref_equal(oldref, newref):
            if len(oldref) != len(newref):
                return False
            if all(x in oldref for x in newref):
                return True
        return len(oldrefs) == len(newrefs) and all(
            any(ref_equal(oldref, newref) for oldref in oldrefs) for newref in newrefs)

    @staticmethod
    def custom_ref_equal_dates(oldrefs, newrefs, days=180):
        """
        These refs are equal if:
        1. Excluding the retrieved statement, the references are equivalent
        3. if newref has a retrieved P813:
            3a. oldref does not have a retrieved
            3b. oldref retrieved is more than `days` days older than newref
        else: No write

        raise Error if newref contains more than one retrieved
        """
        def ref_equal(oldref, newref):
            if len(oldref) != len(newref):
                return False
            oldref_minus_retrieved = [x for x in oldref if x.get_prop_nr() != 'P813']
            newref_minus_retrieved = [x for x in newref if x.get_prop_nr() != 'P813']
            if not all(x in oldref_minus_retrieved for x in newref_minus_retrieved):
                return False
            oldref_retrieved = [x for x in oldref if x.get_prop_nr() == 'P813']
            newref_retrieved = [x for x in newref if x.get_prop_nr() == 'P813']
            if len(newref_retrieved) != len(oldref_retrieved):
                return False
            if len(newref_retrieved) == len(oldref_retrieved) == 0:
                return True
            if len(newref_retrieved) != 1:
                raise ValueError("why did you put more than one retrieved?")
            retrieved_old = set(
                [datetime.datetime.strptime(r.get_value()[0], '+%Y-%m-%dT%H:%M:%SZ') for r in oldref if r.get_prop_nr() == 'P813'])
            retrieved_new = set(
                [datetime.datetime.strptime(r.get_value()[0], '+%Y-%m-%dT%H:%M:%SZ') for r in newref if r.get_prop_nr() == 'P813'])
            retrieved_new = list(retrieved_new)[0]
            if all((retrieved_new - x).days >= days for x in retrieved_old):
                return False
            else:
                return True
        return len(oldrefs) == len(newrefs) and all(
            any(ref_equal(oldref, newref) for oldref in oldrefs) for newref in newrefs)



class WDString(WDBaseDataType):
    """
    Implements the Wikidata data type 'string'
    """
    DTYPE = 'string'

    def __init__(self, value, prop_nr, is_reference=False, is_qualifier=False, snak_type='value', references=None,
                 qualifiers=None, rank='normal', check_qualifier_equality=True):
        """
        Constructor, calls the superclass WDBaseDataType
        :param value: The string to be used as the value
        :type value: str
        :param prop_nr: The WD item ID for this claim
        :type prop_nr: str with a 'P' prefix followed by digits
        :param is_reference: Whether this snak is a reference
        :type is_reference: boolean
        :param is_qualifier: Whether this snak is a qualifier
        :type is_qualifier: boolean
        :param snak_type: The snak type, either 'value', 'somevalue' or 'novalue'
        :type snak_type: str
        :param references: List with reference objects
        :type references: A WD data type with subclass of WDBaseDataType
        :param qualifiers: List with qualifier objects
        :type qualifiers: A WD data type with subclass of WDBaseDataType
        :param rank: WD rank of a snak with value 'preferred', 'normal' or 'deprecated'
        :type rank: str
        """

        super(WDString, self).__init__(value=value, snak_type=snak_type, data_type=self.DTYPE,
                                       is_reference=is_reference, is_qualifier=is_qualifier, references=references,
                                       qualifiers=qualifiers, rank=rank, prop_nr=prop_nr,
                                       check_qualifier_equality=check_qualifier_equality)

        self.set_value(value=value)

    def set_value(self, value):
        self.value = value

        self.json_representation['datavalue'] = {
            'value': self.value,
            'type': 'string'
        }

        super(WDString, self).set_value(value=value)

    @classmethod
    @JsonParser
    def from_json(cls, jsn):
        if jsn['snaktype'] == 'novalue' or jsn['snaktype'] == 'somevalue':
            return cls(value=None, prop_nr=jsn['property'], snak_type=jsn['snaktype'])
        return cls(value=jsn['datavalue']['value'], prop_nr=jsn['property'])


class WDMath(WDBaseDataType):
    """
    Implements the Wikidata data type 'math' for mathematical formula in TEX format
    """
    DTYPE = 'math'

    def __init__(self, value, prop_nr, is_reference=False, is_qualifier=False, snak_type='value', references=None,
                 qualifiers=None, rank='normal', check_qualifier_equality=True):
        """
        Constructor, calls the superclass WDBaseDataType
        :param value: The string to be used as the value
        :type value: str
        :param prop_nr: The WD item ID for this claim
        :type prop_nr: str with a 'P' prefix followed by digits
        :param is_reference: Whether this snak is a reference
        :type is_reference: boolean
        :param is_qualifier: Whether this snak is a qualifier
        :type is_qualifier: boolean
        :param snak_type: The snak type, either 'value', 'somevalue' or 'novalue'
        :type snak_type: str
        :param references: List with reference objects
        :type references: A WD data type with subclass of WDBaseDataType
        :param qualifiers: List with qualifier objects
        :type qualifiers: A WD data type with subclass of WDBaseDataType
        :param rank: WD rank of a snak with value 'preferred', 'normal' or 'deprecated'
        :type rank: str
        """

        super(WDMath, self).__init__(value=value, snak_type=snak_type, data_type=self.DTYPE, is_reference=is_reference,
                                     is_qualifier=is_qualifier, references=references, qualifiers=qualifiers,
                                     rank=rank, prop_nr=prop_nr, check_qualifier_equality=check_qualifier_equality)

        self.set_value(value=value)

    def set_value(self, value):
        self.value = value

        self.json_representation['datavalue'] = {
            'value': self.value,
            'type': 'string'
        }

        super(WDMath, self).set_value(value=value)

    @classmethod
    @JsonParser
    def from_json(cls, jsn):
        if jsn['snaktype'] == 'novalue' or jsn['snaktype'] == 'somevalue':
            return cls(value=None, prop_nr=jsn['property'], snak_type=jsn['snaktype'])
        return cls(value=jsn['datavalue']['value'], prop_nr=jsn['property'])


class WDExternalID(WDBaseDataType):
    """
    Implements the Wikidata data type 'external-id'
    """
    DTYPE = 'external-id'

    def __init__(self, value, prop_nr, is_reference=False, is_qualifier=False, snak_type='value', references=None,
                 qualifiers=None, rank='normal', check_qualifier_equality=True):
        """
        Constructor, calls the superclass WDBaseDataType
        :param value: The string to be used as the value
        :type value: str
        :param prop_nr: The WD item ID for this claim
        :type prop_nr: str with a 'P' prefix followed by digits
        :param is_reference: Whether this snak is a reference
        :type is_reference: boolean
        :param is_qualifier: Whether this snak is a qualifier
        :type is_qualifier: boolean
        :param snak_type: The snak type, either 'value', 'somevalue' or 'novalue'
        :type snak_type: str
        :param references: List with reference objects
        :type references: A WD data type with subclass of WDBaseDataType
        :param qualifiers: List with qualifier objects
        :type qualifiers: A WD data type with subclass of WDBaseDataType
        :param rank: WD rank of a snak with value 'preferred', 'normal' or 'deprecated'
        :type rank: str
        """

        super(WDExternalID, self).__init__(value=value, snak_type=snak_type, data_type=self.DTYPE,
                                           is_reference=is_reference, is_qualifier=is_qualifier, references=references,
                                           qualifiers=qualifiers, rank=rank, prop_nr=prop_nr,
                                           check_qualifier_equality=check_qualifier_equality)

        self.set_value(value=value)

    def set_value(self, value):
        self.value = value

        self.json_representation['datavalue'] = {
            'value': self.value,
            'type': 'string'
        }

        super(WDExternalID, self).set_value(value=value)

    @classmethod
    @JsonParser
    def from_json(cls, jsn):
        if jsn['snaktype'] == 'novalue' or jsn['snaktype'] == 'somevalue':
            return cls(value=None, prop_nr=jsn['property'], snak_type=jsn['snaktype'])
        return cls(value=jsn['datavalue']['value'], prop_nr=jsn['property'])


class WDItemID(WDBaseDataType):
    """
    Implements the Wikidata data type with a value being another WD item ID
    """
    DTYPE = 'wikibase-item'
    sparql_query = '''
        SELECT * WHERE {{
            ?item_id p:{0}/ps:{0} wd:Q{1} .
        }}
    '''

    def __init__(self, value, prop_nr, is_reference=False, is_qualifier=False, snak_type='value', references=None,
                 qualifiers=None, rank='normal', check_qualifier_equality=True):
        """
        Constructor, calls the superclass WDBaseDataType
        :param value: The WD item ID to serve as the value
        :type value: str with a 'Q' prefix, followed by several digits or only the digits without the 'Q' prefix
        :param prop_nr: The WD item ID for this claim
        :type prop_nr: str with a 'P' prefix followed by digits
        :param is_reference: Whether this snak is a reference
        :type is_reference: boolean
        :param is_qualifier: Whether this snak is a qualifier
        :type is_qualifier: boolean
        :param snak_type: The snak type, either 'value', 'somevalue' or 'novalue'
        :type snak_type: str
        :param references: List with reference objects
        :type references: A WD data type with subclass of WDBaseDataType
        :param qualifiers: List with qualifier objects
        :type qualifiers: A WD data type with subclass of WDBaseDataType
        :param rank: WD rank of a snak with value 'preferred', 'normal' or 'deprecated'
        :type rank: str
        """

        super(WDItemID, self).__init__(value=value, snak_type=snak_type, data_type=self.DTYPE,
                                       is_reference=is_reference, is_qualifier=is_qualifier, references=references,
                                       qualifiers=qualifiers, rank=rank, prop_nr=prop_nr,
                                       check_qualifier_equality=check_qualifier_equality)

        self.set_value(value=value)

    def set_value(self, value):
        if value is None:
            self.value = None
        elif type(value) == int:
            self.value = value
        elif value[0] == 'Q':
            pattern = re.compile('[0-9]*')
            matches = pattern.match(value[1:])

            if len(value[1:]) == len(matches.group(0)):
                self.value = int(value[1:])
            else:
                raise ValueError('Invalid WD item ID, format must be "Q[0-9]*"')

        self.json_representation['datavalue'] = {
            'value': {
                'entity-type': 'item',
                'numeric-id': self.value,
                'id': 'Q{}'.format(self.value)
            },
            'type': 'wikibase-entityid'
        }

        super(WDItemID, self).set_value(value=value)

    @classmethod
    @JsonParser
    def from_json(cls, jsn):
        if jsn['snaktype'] == 'novalue' or jsn['snaktype'] == 'somevalue':
            return cls(value=None, prop_nr=jsn['property'], snak_type=jsn['snaktype'])
        return cls(value=jsn['datavalue']['value']['numeric-id'], prop_nr=jsn['property'])


class WDProperty(WDBaseDataType):
    """
    Implements the Wikidata data type with value 'property'
    """
    DTYPE = 'wikibase-property'
    sparql_query = '''
        SELECT * WHERE {{
            ?item_id p:{0}/ps:{0} wd:P{1} .
        }}
    '''

    def __init__(self, value, prop_nr, is_reference=False, is_qualifier=False, snak_type='value', references=None,
                 qualifiers=None, rank='normal', check_qualifier_equality=True):
        """
        Constructor, calls the superclass WDBaseDataType
        :param value: The WD property number to serve as a value
        :type value: str with a 'P' prefix, followed by several digits or only the digits without the 'P' prefix
        :param prop_nr: The WD property number for this claim
        :type prop_nr: str with a 'P' prefix followed by digits
        :param is_reference: Whether this snak is a reference
        :type is_reference: boolean
        :param is_qualifier: Whether this snak is a qualifier
        :type is_qualifier: boolean
        :param snak_type: The snak type, either 'value', 'somevalue' or 'novalue'
        :type snak_type: str
        :param references: List with reference objects
        :type references: A WD data type with subclass of WDBaseDataType
        :param qualifiers: List with qualifier objects
        :type qualifiers: A WD data type with subclass of WDBaseDataType
        :param rank: WD rank of a snak with value 'preferred', 'normal' or 'deprecated'
        :type rank: str
        """

        super(WDProperty, self).__init__(value=value, snak_type=snak_type, data_type=self.DTYPE,
                                         is_reference=is_reference, is_qualifier=is_qualifier, references=references,
                                         qualifiers=qualifiers, rank=rank, prop_nr=prop_nr,
                                         check_qualifier_equality=check_qualifier_equality)

        self.set_value(value=value)

    def set_value(self, value):
        # check if WD item or property ID is in valid format
        if value is None:
            self.value = None
        elif type(value) == int:
            self.value = value
        elif value[0] == 'P':
            pattern = re.compile('[0-9]*')
            matches = pattern.match(value[1:])

            if len(value[1:]) == len(matches.group(0)):
                self.value = int(value[1:])
            else:
                raise ValueError('Invalid WD property ID, format must be "P[0-9]*"')

        self.json_representation['datavalue'] = {
            'value': {
                'entity-type': 'property',
                'numeric-id': self.value
            },
            'type': 'wikibase-entityid'
        }

        super(WDProperty, self).set_value(value=value)

    @classmethod
    @JsonParser
    def from_json(cls, jsn):
        if jsn['snaktype'] == 'novalue' or jsn['snaktype'] == 'somevalue':
            return cls(value=None, prop_nr=jsn['property'], snak_type=jsn['snaktype'])
        return cls(value=jsn['datavalue']['value']['numeric-id'], prop_nr=jsn['property'])


class WDTime(WDBaseDataType):
    """
    Implements the Wikidata data type with date and time values
    """
    DTYPE = 'time'

    def __init__(self, time, prop_nr, precision=11, timezone=0, calendarmodel='http://www.wikidata.org/entity/Q1985727',
                 is_reference=False, is_qualifier=False, snak_type='value', references=None, qualifiers=None,
                 rank='normal', check_qualifier_equality=True):
        """
        Constructor, calls the superclass WDBaseDataType
        :param time: A time representation string in the following format: '+%Y-%m-%dT%H:%M:%SZ'
        :type time: str in the format '+%Y-%m-%dT%H:%M:%SZ', e.g. '+2001-12-31T12:01:13Z'
        :param prop_nr: The WD property number for this claim
        :type prop_nr: str with a 'P' prefix followed by digits
        :param precision: Precision value for dates and time as specified in the WD data model (https://www.mediawiki.org/wiki/Wikibase/DataModel#Dates_and_times)
        :type precision: int
        :param timezone: The timezone which applies to the date and time as specified in the WD data model
        :type timezone: int
        :param calendarmodel: The calendar model used for the date. URL to the WD calendar model item.
        :type calendarmodel: str
        :param is_reference: Whether this snak is a reference
        :type is_reference: boolean
        :param is_qualifier: Whether this snak is a qualifier
        :type is_qualifier: boolean
        :param snak_type: The snak type, either 'value', 'somevalue' or 'novalue'
        :type snak_type: str
        :param references: List with reference objects
        :type references: A WD data type with subclass of WDBaseDataType
        :param qualifiers: List with qualifier objects
        :type qualifiers: A WD data type with subclass of WDBaseDataType
        :param rank: WD rank of a snak with value 'preferred', 'normal' or 'deprecated'
        :type rank: str
        """

        # the value is composed of what is requried to define the WD time object
        value = (time, timezone, precision, calendarmodel)

        super(WDTime, self).__init__(value=value, snak_type=snak_type, data_type=self.DTYPE, is_reference=is_reference,
                                     is_qualifier=is_qualifier, references=references, qualifiers=qualifiers, rank=rank,
                                     prop_nr=prop_nr, check_qualifier_equality=check_qualifier_equality)

        self.set_value(value=value)

    def set_value(self, value):
        self.time, self.timezone, self.precision, self.calendarmodel = value
        self.json_representation['datavalue'] = {
            'value': {
                'time': self.time,
                'timezone': self.timezone,
                'before': 0,
                'after': 0,
                'precision': self.precision,
                'calendarmodel': self.calendarmodel
            },
            'type': 'time'
        }

        super(WDTime, self).set_value(value=self.time)

        if self.time is not None:
            if self.precision < 0 or self.precision > 14:
                raise ValueError('Invalid value for time precision, '
                                 'see https://www.mediawiki.org/wiki/Wikibase/DataModel/JSON#time')
            if not self.time.startswith("+"):
                self.time = "+" + self.time
            try:
                if self.time[6:8] != '00' and self.time[9:11] != '00':
                    if self.time.startswith('-'):
                        datetime.datetime.strptime(self.time, '-%Y-%m-%dT%H:%M:%SZ')
                    else:
                        datetime.datetime.strptime(self.time, '+%Y-%m-%dT%H:%M:%SZ')
            except ValueError as e:
                raise ValueError('Wrong data format, date format must be +%Y-%m-%dT%H:%M:%SZ or -%Y-%m-%dT%H:%M:%SZ')

    @classmethod
    @JsonParser
    def from_json(cls, jsn):
        if jsn['snaktype'] == 'novalue' or jsn['snaktype'] == 'somevalue':
            return cls(time=None, prop_nr=jsn['property'], snak_type=jsn['snaktype'])

        value = jsn['datavalue']['value']
        return cls(time=value['time'], prop_nr=jsn['property'], precision=value['precision'],
                   timezone=value['timezone'], calendarmodel=value['calendarmodel'])


class WDUrl(WDBaseDataType):
    """
    Implements the Wikidata data type for URL strings
    """
    DTYPE = 'url'
    sparql_query = '''
        SELECT * WHERE {{
            ?item_id p:{0}/ps:{0} <{1}> .
        }}
    '''

    def __init__(self, value, prop_nr, is_reference=False, is_qualifier=False, snak_type='value', references=None,
                 qualifiers=None, rank='normal', check_qualifier_equality=True):
        """
        Constructor, calls the superclass WDBaseDataType
        :param value: The URL to be used as the value
        :type value: str
        :param prop_nr: The WD item ID for this claim
        :type prop_nr: str with a 'P' prefix followed by digits
        :param is_reference: Whether this snak is a reference
        :type is_reference: boolean
        :param is_qualifier: Whether this snak is a qualifier
        :type is_qualifier: boolean
        :param snak_type: The snak type, either 'value', 'somevalue' or 'novalue'
        :type snak_type: str
        :param references: List with reference objects
        :type references: A WD data type with subclass of WDBaseDataType
        :param qualifiers: List with qualifier objects
        :type qualifiers: A WD data type with subclass of WDBaseDataType
        :param rank: WD rank of a snak with value 'preferred', 'normal' or 'deprecated'
        :type rank: str
        """

        super(WDUrl, self).__init__(value=value, snak_type=snak_type, data_type=self.DTYPE, is_reference=is_reference,
                                    is_qualifier=is_qualifier, references=references, qualifiers=qualifiers, rank=rank,
                                    prop_nr=prop_nr, check_qualifier_equality=check_qualifier_equality)

        self.set_value(value)

    def set_value(self, value):
        if value is None:
            self.value = None
        else:
            protocols = ['http://', 'https://', 'ftp://', 'irc://']
            if True not in [True for x in protocols if value.startswith(x)]:
                raise ValueError('Invalid URL')

            self.value = value

        self.json_representation['datavalue'] = {
            'value': self.value,
            'type': 'string'
        }

        super(WDUrl, self).set_value(value=self.value)

    @classmethod
    @JsonParser
    def from_json(cls, jsn):
        if jsn['snaktype'] == 'novalue' or jsn['snaktype'] == 'somevalue':
            return cls(value=None, prop_nr=jsn['property'], snak_type=jsn['snaktype'])

        return cls(value=jsn['datavalue']['value'], prop_nr=jsn['property'])


class WDMonolingualText(WDBaseDataType):
    """
    Implements the Wikidata data type for Monolingual Text strings
    """
    DTYPE = 'monolingualtext'

    def __init__(self, value, prop_nr, language='en', is_reference=False, is_qualifier=False, snak_type='value',
                 references=None, qualifiers=None, rank='normal', check_qualifier_equality=True):
        """
        Constructor, calls the superclass WDBaseDataType
        :param value: The language specific string to be used as the value
        :type value: str
        :param prop_nr: The WD item ID for this claim
        :type prop_nr: str with a 'P' prefix followed by digits
        :param language: Specifies the WD language the value belongs to
        :type language: str
        :param is_reference: Whether this snak is a reference
        :type is_reference: boolean
        :param is_qualifier: Whether this snak is a qualifier
        :type is_qualifier: boolean
        :param snak_type: The snak type, either 'value', 'somevalue' or 'novalue'
        :type snak_type: str
        :param references: List with reference objects
        :type references: A WD data type with subclass of WDBaseDataType
        :param qualifiers: List with qualifier objects
        :type qualifiers: A WD data type with subclass of WDBaseDataType
        :param rank: WD rank of a snak with value 'preferred', 'normal' or 'deprecated'
        :type rank: str
        """

        self.language = language
        value = (value, language)

        super(WDMonolingualText, self) \
            .__init__(value=value, snak_type=snak_type, data_type=self.DTYPE, is_reference=is_reference,
                      is_qualifier=is_qualifier, references=references, qualifiers=qualifiers, rank=rank,
                      prop_nr=prop_nr, check_qualifier_equality=check_qualifier_equality)

        self.set_value(value)

    def set_value(self, value):
        self.json_representation['datavalue'] = {
            'value': {
                'text': value[0],
                'language': self.language
            },
            'type': 'monolingualtext'
        }

        super(WDMonolingualText, self).set_value(value=value[0])

    @classmethod
    @JsonParser
    def from_json(cls, jsn):
        if jsn['snaktype'] == 'novalue' or jsn['snaktype'] == 'somevalue':
            return cls(value=None, prop_nr=jsn['property'], snak_type=jsn['snaktype'])

        value = jsn['datavalue']['value']
        return cls(value=value['text'], prop_nr=jsn['property'], language=value['language'])


class WDQuantity(WDBaseDataType):
    """
    Implements the Wikidata data type for quantities
    """
    DTYPE = 'quantity'

    def __init__(self, value, prop_nr, upper_bound=None, lower_bound=None, unit='1', is_reference=False,
                 is_qualifier=False, snak_type='value', references=None, qualifiers=None, rank='normal',
                 check_qualifier_equality=True):
        """
        Constructor, calls the superclass WDBaseDataType
        :param value: The quantity value
        :type value: float, str
        :param prop_nr: The WD item ID for this claim
        :type prop_nr: str with a 'P' prefix followed by digits
        :param upper_bound: Upper bound of the value if it exists, e.g. for standard deviations
        :type upper_bound: float, str
        :param lower_bound: Lower bound of the value if it exists, e.g. for standard deviations
        :type lower_bound: float, str
        :param unit: The WD unit item URL a certain quantity has been measured
                        in (https://www.wikidata.org/wiki/Wikidata:Units). The default is dimensionless, represented by
                        a '1'
        :type unit: str
        :type is_reference: boolean
        :param is_qualifier: Whether this snak is a qualifier
        :type is_qualifier: boolean
        :param snak_type: The snak type, either 'value', 'somevalue' or 'novalue'
        :type snak_type: str
        :param references: List with reference objects
        :type references: A WD data type with subclass of WDBaseDataType
        :param qualifiers: List with qualifier objects
        :type qualifiers: A WD data type with subclass of WDBaseDataType
        :param rank: WD rank of a snak with value 'preferred', 'normal' or 'deprecated'
        :type rank: str
        """

        v = (value, unit, upper_bound, lower_bound)

        super(WDQuantity, self).__init__(value=v, snak_type=snak_type, data_type=self.DTYPE,
                                         is_reference=is_reference, is_qualifier=is_qualifier, references=references,
                                         qualifiers=qualifiers, rank=rank, prop_nr=prop_nr,
                                         check_qualifier_equality=check_qualifier_equality)

        self.set_value(v)

    def set_value(self, v):
        value, unit, upper_bound, lower_bound = v

        if value is not None:
            value = str('+{}'.format(value)) if not str(value).startswith('+') and float(value) > 0 else str(value)
            unit = str(unit)
            if upper_bound:
                upper_bound = str('+{}'.format(upper_bound)) if not str(upper_bound).startswith('+') \
                                                                and float(upper_bound) > 0 else str(upper_bound)
            if lower_bound:
                lower_bound = str('+{}'.format(lower_bound)) if not str(lower_bound).startswith('+') \
                                                                and float(lower_bound) > 0 else str(lower_bound)

            # Integrity checks for value and bounds
            try:
                for i in [value, upper_bound, lower_bound]:
                    if i:
                        float(i)
            except ValueError as e:
                raise ValueError('Value, bounds and units must parse as integers or float')

            if (lower_bound and upper_bound) and (float(lower_bound) > float(upper_bound)
                                                  or float(lower_bound) > float(value)):
                raise ValueError('Lower bound too large')

            if upper_bound and float(upper_bound) < float(value):
                raise ValueError('Upper bound too small')

        self.json_representation['datavalue'] = {
            'value': {
                'amount': value,
                'unit': unit,
                'upperBound': upper_bound,
                'lowerBound': lower_bound
            },
            'type': 'quantity'
        }

        # remove bounds from json if they are undefined
        if not upper_bound:
            del self.json_representation['datavalue']['value']['upperBound']

        if not lower_bound:
            del self.json_representation['datavalue']['value']['lowerBound']

        self.value = (value, unit, upper_bound, lower_bound)
        super(WDQuantity, self).set_value(value)

    @classmethod
    @JsonParser
    def from_json(cls, jsn):
        if jsn['snaktype'] == 'novalue' or jsn['snaktype'] == 'somevalue':
            return cls(value=None, upper_bound=None, lower_bound=None, prop_nr=jsn['property'],
                       snak_type=jsn['snaktype'])

        value = jsn['datavalue']['value']
        upper_bound = value['upperBound'] if 'upperBound' in value else None
        lower_bound = value['lowerBound'] if 'lowerBound' in value else None
        return cls(value=value['amount'], prop_nr=jsn['property'], upper_bound=upper_bound,
                   lower_bound=lower_bound, unit=value['unit'])


class WDCommonsMedia(WDBaseDataType):
    """
    Implements the Wikidata data type for Wikimedia commons media files
    """
    DTYPE = 'commonsMedia'

    def __init__(self, value, prop_nr, is_reference=False, is_qualifier=False, snak_type='value', references=None,
                 qualifiers=None, rank='normal', check_qualifier_equality=True):
        """
        Constructor, calls the superclass WDBaseDataType
        :param value: The media file name from Wikimedia commons to be used as the value
        :type value: str
        :param prop_nr: The WD item ID for this claim
        :type prop_nr: str with a 'P' prefix followed by digits
        :param is_reference: Whether this snak is a reference
        :type is_reference: boolean
        :param is_qualifier: Whether this snak is a qualifier
        :type is_qualifier: boolean
        :param snak_type: The snak type, either 'value', 'somevalue' or 'novalue'
        :type snak_type: str
        :param references: List with reference objects
        :type references: A WD data type with subclass of WDBaseDataType
        :param qualifiers: List with qualifier objects
        :type qualifiers: A WD data type with subclass of WDBaseDataType
        :param rank: WD rank of a snak with value 'preferred', 'normal' or 'deprecated'
        :type rank: str
        """

        super(WDCommonsMedia, self).__init__(value=value, snak_type=snak_type, data_type=self.DTYPE,
                                             is_reference=is_reference, is_qualifier=is_qualifier,
                                             references=references, qualifiers=qualifiers, rank=rank, prop_nr=prop_nr,
                                             check_qualifier_equality=check_qualifier_equality)

        self.set_value(value)

    def set_value(self, value):
        self.json_representation['datavalue'] = {
            'value': value,
            'type': 'string'
        }

        super(WDCommonsMedia, self).set_value(value)

    @classmethod
    @JsonParser
    def from_json(cls, jsn):
        if jsn['snaktype'] == 'novalue' or jsn['snaktype'] == 'somevalue':
            return cls(value=None, prop_nr=jsn['property'], snak_type=jsn['snaktype'])
        return cls(value=jsn['datavalue']['value'], prop_nr=jsn['property'])


class WDGlobeCoordinate(WDBaseDataType):
    """
    Implements the Wikidata data type for globe coordinates
    """
    DTYPE = 'globe-coordinate'

    def __init__(self, latitude, longitude, precision, prop_nr, is_reference=False, is_qualifier=False,
                 snak_type='value', references=None, qualifiers=None, rank='normal', check_qualifier_equality=True):
        """
        Constructor, calls the superclass WDBaseDataType
        :param latitude: Latitute in decimal format
        :type latitude: float
        :param longitude: Longitude in decimal format
        :type longitude: float
        :param precision: Precision of the position measurement
        :type precision: float
        :param prop_nr: The WD item ID for this claim
        :type prop_nr: str with a 'P' prefix followed by digits
        :param is_reference: Whether this snak is a reference
        :type is_reference: boolean
        :param is_qualifier: Whether this snak is a qualifier
        :type is_qualifier: boolean
        :param snak_type: The snak type, either 'value', 'somevalue' or 'novalue'
        :type snak_type: str
        :param references: List with reference objects
        :type references: A WD data type with subclass of WDBaseDataType
        :param qualifiers: List with qualifier objects
        :type qualifiers: A WD data type with subclass of WDBaseDataType
        :param rank: WD rank of a snak with value 'preferred', 'normal' or 'deprecated'
        :type rank: str
        """
        # TODO: implement globe parameter, so it becomes clear which globe the coordinates are referring to
        value = (latitude, longitude, precision)
        self.latitude, self.longitude, self.precision = value

        super(WDGlobeCoordinate, self) \
            .__init__(value=value, snak_type=snak_type, data_type=self.DTYPE, is_reference=is_reference,
                      is_qualifier=is_qualifier, references=references, qualifiers=qualifiers, rank=rank,
                      prop_nr=prop_nr, check_qualifier_equality=check_qualifier_equality)

        self.set_value(value)

    def set_value(self, value):
        # TODO: Introduce validity checks for coordinates

        self.latitude, self.longitude, self.precision = value

        self.json_representation['datavalue'] = {
            'value': {
                'latitude': self.latitude,
                'longitude': self.longitude,
                'precision': self.precision,
                'globe': "http://www.wikidata.org/entity/Q2"
            },
            'type': 'globecoordinate'
        }

        super(WDGlobeCoordinate, self).set_value(self.latitude)

        self.value = value

    @classmethod
    @JsonParser
    def from_json(cls, jsn):
        if jsn['snaktype'] == 'novalue' or jsn['snaktype'] == 'somevalue':
            return cls(latitude=None, longitude=None, precision=None, prop_nr=jsn['property'],
                       snak_type=jsn['snaktype'])

        value = jsn['datavalue']['value']
        return cls(latitude=value['latitude'], longitude=value['longitude'], precision=value['precision'],
                   prop_nr=jsn['property'])


class WDGeoShape(WDBaseDataType):
    """
    Implements the Wikidata data type 'string'
    """
    DTYPE = 'geo-shape'

    def __init__(self, value, prop_nr, is_reference=False, is_qualifier=False, snak_type='value', references=None,
                 qualifiers=None, rank='normal', check_qualifier_equality=True):
        """
        Constructor, calls the superclass WDBaseDataType
        :param value: The GeoShape map file name in Wikimedia Commons to be linked
        :type value: str
        :param prop_nr: The WD item ID for this claim
        :type prop_nr: str with a 'P' prefix followed by digits
        :param is_reference: Whether this snak is a reference
        :type is_reference: boolean
        :param is_qualifier: Whether this snak is a qualifier
        :type is_qualifier: boolean
        :param snak_type: The snak type, either 'value', 'somevalue' or 'novalue'
        :type snak_type: str
        :param references: List with reference objects
        :type references: A WD data type with subclass of WDBaseDataType
        :param qualifiers: List with qualifier objects
        :type qualifiers: A WD data type with subclass of WDBaseDataType
        :param rank: WD rank of a snak with value 'preferred', 'normal' or 'deprecated'
        :type rank: str
        """

        super(WDGeoShape, self).__init__(value=value, snak_type=snak_type, data_type=self.DTYPE,
                                         is_reference=is_reference, is_qualifier=is_qualifier, references=references,
                                         qualifiers=qualifiers, rank=rank, prop_nr=prop_nr,
                                         check_qualifier_equality=check_qualifier_equality)

        self.set_value(value=value)

    def set_value(self, value):
        self.value = value

        self.json_representation['datavalue'] = {
            'value': self.value,
            'type': 'string'
        }

        super(WDGeoShape, self).set_value(value=value)

    @classmethod
    @JsonParser
    def from_json(cls, jsn):
        if jsn['snaktype'] == 'novalue' or jsn['snaktype'] == 'somevalue':
            return cls(value=None, prop_nr=jsn['property'], snak_type=jsn['snaktype'])
        return cls(value=jsn['datavalue']['value'], prop_nr=jsn['property'])


class WDApiError(Exception):
    def __init__(self, wd_error_message):
        """
        Base class for Wikidata error handling
        :param wd_error_message: The error message returned by the WD API
        :type wd_error_message: A Python json representation dictionary of the error message
        :return:
        """
        self.wd_error_msg = wd_error_message

    def __str__(self):
        return repr(self.wd_error_msg)


class NonUniqueLabelDescriptionPairError(WDApiError):
    def __init__(self, wd_error_message):
        """
        This class handles errors returned from the WD API due to an attempt to create an item which has the same
         label and description as an existing item in a certain language.
        :param wd_error_message: An WD API error mesage containing 'wikibase-validator-label-with-description-conflict'
         as the message name.
        :type wd_error_message: A Python json representation dictionary of the error message
        :return:
        """
        self.wd_error_msg = wd_error_message

    def get_language(self):
        """
        :return: Returns a 2 letter Wikidata language string, indicating the language which triggered the error
        """
        return self.wd_error_msg['error']['messages'][0]['parameters'][1]

    def get_conflicting_item_qid(self):
        """
        :return: Returns the QID string of the item which has the same label and description as the one which should
         be set.
        """
        qid_string = self.wd_error_msg['error']['messages'][0]['parameters'][2]

        return qid_string.split('|')[0][2:]

    def __str__(self):
        return repr(self.wd_error_msg)


class IDMissingError(Exception):
    def __init__(self, value):
        self.value = value

    def __str__(self):
        return repr(self.value)


class WDSearchError(Exception):
    def __init__(self, value):
        self.value = value

    def __str__(self):
        return repr(self.value)


class ManualInterventionReqException(Exception):
    def __init__(self, value, property_string, item_list):
        self.value = value + ' Property: {}, items affected: {}'.format(property_string, item_list)

    def __str__(self):
        return repr(self.value)


class MergeError(Exception):
    def __init__(self, value):
        self.value = value

    def __str__(self):
        return repr(self.value)


class FormatterWithHeader(logging.Formatter):
    # http://stackoverflow.com/questions/33468174/write-header-to-a-python-log-file-but-only-if-a-record-gets-written
    def __init__(self, header, **kwargs):
        super(FormatterWithHeader, self).__init__(**kwargs)
        self.header = header
        # Override the normal format method
        self.format = self.first_line_format

    def first_line_format(self, record):
        # First time in, switch back to the normal format function
        self.format = super(FormatterWithHeader, self).format
        return self.header + "\n" + self.format(record)<|MERGE_RESOLUTION|>--- conflicted
+++ resolved
@@ -49,15 +49,10 @@
     logger = None
 
     def __init__(self, wd_item_id='', item_name='', domain='', data=None, server='www.wikidata.org',
-<<<<<<< HEAD
                  append_value=None, use_sparql=True, fast_run=False, fast_run_base_filter=None, fast_run_use_refs=False,
                  comparison_f=None, global_ref_mode='KEEP_GOOD', good_refs=None, keep_good_ref_statements=False,
-                 search_only=False, item_data=None, user_agent=config['USER_AGENT_DEFAULT']):
-=======
-                 append_value=None, use_sparql=True, fast_run=False, fast_run_base_filter=None,
-                 global_ref_mode='KEEP_GOOD', good_refs=None, keep_good_ref_statements=False, search_only=False,
-                 item_data=None, user_agent=config['USER_AGENT_DEFAULT'], base_url_template='https://{}/w/api.php'):
->>>>>>> 0b84c12f
+                 search_only=False, item_data=None, user_agent=config['USER_AGENT_DEFAULT'],
+                 base_url_template='https://{}/w/api.php'):
         """
         constructor
         :param wd_item_id: Wikidata item id
