--- conflicted
+++ resolved
@@ -265,10 +265,6 @@
                     (c.sparql_endpoint_url == self.sparql_endpoint_url):
                 self.fast_run_container = c
                 self.fast_run_container.ref_handler = self.ref_handler
-<<<<<<< HEAD
-                if self.debug:
-                    print('Found an already existing FastRunContainer')
-=======
                 self.fast_run_container.current_qid = ''
                 self.fast_run_container.base_data_type = WDBaseDataType
                 self.fast_run_container.engine = self.__class__
@@ -276,7 +272,8 @@
                 self.fast_run_container.wikibase_url = self.wikibase_url
                 self.fast_run_container.concept_base_uri = self.concept_base_uri
                 self.fast_run_container.debug = self.debug
->>>>>>> bbf903f0
+                if self.debug:
+                    print('Found an already existing FastRunContainer')
 
         if not self.fast_run_container:
             self.fast_run_container = FastRunContainer(base_filter=self.fast_run_base_filter,
