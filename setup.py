from setuptools import setup

# Metadata goes in setup.cfg. These are here for GitHub's dependency graph.
# https://github.com/pallets/flask/blob/main/setup.py
setup(
    name="wikibaseintegrator",
    install_requires=[
<<<<<<< HEAD
        "backoff ~= 2.0.1",
        "mwoauth ~= 0.3.7",
        "oauthlib ~= 3.2.0",
        "requests ~= 2.27.1",
        "requests-oauthlib ~= 1.3.1",
        "ujson ~= 5.2.0"
=======
        "backoff >= 1.11.1,< 2.2.0",
        "mwoauth ~= 0.3.7",
        "oauthlib ~= 3.2.0",
        "requests >= 2.27.1,< 2.29.0",
        "simplejson ~= 3.17.5"
>>>>>>> 88bc4af8
    ],
    extras_require={
        "dev": [
            "pytest",
            "pylint",
            "pylint-exit",
            "mypy",
            "codespell",
            "flynt"
        ],
        "docs": [
            "Sphinx ~= 4.5.0",
            "readthedocs-sphinx-ext ~= 2.1.5",
            "sphinx-rtd-theme ~= 1.0.0",
            "sphinx_github_changelog ~= 1.2.0",
            "m2r2 ~= 0.3.2",
            "sphinx-autodoc-typehints ~= 1.18.1"
        ],
        "notebooks": ["jupyter"],
        "coverage": ["pytest-cov"],
    },
)<|MERGE_RESOLUTION|>--- conflicted
+++ resolved
@@ -5,20 +5,12 @@
 setup(
     name="wikibaseintegrator",
     install_requires=[
-<<<<<<< HEAD
-        "backoff ~= 2.0.1",
-        "mwoauth ~= 0.3.7",
-        "oauthlib ~= 3.2.0",
-        "requests ~= 2.27.1",
-        "requests-oauthlib ~= 1.3.1",
-        "ujson ~= 5.2.0"
-=======
         "backoff >= 1.11.1,< 2.2.0",
-        "mwoauth ~= 0.3.7",
+        "mwoauth ~= 0.3.8",
         "oauthlib ~= 3.2.0",
         "requests >= 2.27.1,< 2.29.0",
-        "simplejson ~= 3.17.5"
->>>>>>> 88bc4af8
+        "requests-oauthlib ~= 1.3.1",
+        "ujson ~= 5.3.0"
     ],
     extras_require={
         "dev": [
