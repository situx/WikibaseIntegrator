import setuptools

<<<<<<< HEAD
VERSION = "0.9.1-dev"

setup(
    name='wikibaseintegrator',
    version=VERSION,
    author='Myst and WikidataIntegrator authors',
    description='Python package for reading and writing to/from a Wikibase instance',
    license='MIT',
    keywords='Wikibase',
    url='https://github.com/LeMyst/WikibaseIntegrator',
    packages=find_packages(),
    include_package_data=True,
    # long_description=read('README.md'),
    classifiers=[
        "Programming Language :: Python",
        "Programming Language :: Python :: 3.6",
        "Programming Language :: Python :: 3.7",
        "Programming Language :: Python :: 3.8",
        "Programming Language :: Python :: 3.9",
        "Development Status :: 4 - Beta",
        "Operating System :: POSIX",
        "Operating System :: MacOS :: MacOS X",
        "Operating System :: Microsoft :: Windows",
        "Intended Audience :: Science/Research",
        "Intended Audience :: Information Technology",
        "Intended Audience :: Developers",
        "Topic :: Utilities",
        "Topic :: Software Development :: Libraries :: Python Modules"
    ],
    install_requires=[
        'simplejson',
        'requests',
        'pandas',
        'mwoauth',
        'backoff',
        'Flask'
    ],
    extras_require={
        'dev': [
            'pytest'
        ]
    }
)
=======
setuptools.setup()
>>>>>>> 6578423c
<|MERGE_RESOLUTION|>--- conflicted
+++ resolved
@@ -1,49 +1,3 @@
 import setuptools
 
-<<<<<<< HEAD
-VERSION = "0.9.1-dev"
-
-setup(
-    name='wikibaseintegrator',
-    version=VERSION,
-    author='Myst and WikidataIntegrator authors',
-    description='Python package for reading and writing to/from a Wikibase instance',
-    license='MIT',
-    keywords='Wikibase',
-    url='https://github.com/LeMyst/WikibaseIntegrator',
-    packages=find_packages(),
-    include_package_data=True,
-    # long_description=read('README.md'),
-    classifiers=[
-        "Programming Language :: Python",
-        "Programming Language :: Python :: 3.6",
-        "Programming Language :: Python :: 3.7",
-        "Programming Language :: Python :: 3.8",
-        "Programming Language :: Python :: 3.9",
-        "Development Status :: 4 - Beta",
-        "Operating System :: POSIX",
-        "Operating System :: MacOS :: MacOS X",
-        "Operating System :: Microsoft :: Windows",
-        "Intended Audience :: Science/Research",
-        "Intended Audience :: Information Technology",
-        "Intended Audience :: Developers",
-        "Topic :: Utilities",
-        "Topic :: Software Development :: Libraries :: Python Modules"
-    ],
-    install_requires=[
-        'simplejson',
-        'requests',
-        'pandas',
-        'mwoauth',
-        'backoff',
-        'Flask'
-    ],
-    extras_require={
-        'dev': [
-            'pytest'
-        ]
-    }
-)
-=======
-setuptools.setup()
->>>>>>> 6578423c
+setuptools.setup()