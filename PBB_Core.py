#!usr/bin/env python
# -*- coding: utf-8 -*-

'''
Authors: 
  Sebastian Burgstaller (sebastian.burgstaller' at 'gmail.com
  Andra Waagmeester (andra' at ' micelio.be)

This file is part of ProteinBoxBot.

ProteinBoxBot is free software: you can redistribute it and/or modify
it under the terms of the GNU General Public License as published by
the Free Software Foundation, either version 3 of the License, or
(at your option) any later version.

ProteinBoxBot is distributed in the hope that it will be useful,
but WITHOUT ANY WARRANTY; without even the implied warranty of
MERCHANTABILITY or FITNESS FOR A PARTICULAR PURPOSE.  See the
GNU General Public License for more details.

You should have received a copy of the GNU General Public License
along with ProteinBoxBot.  If not, see <http://www.gnu.org/licenses/>.
'''

__author__ = 'Sebastian Burgstaller, Andra Waagmeester'
__license__ = 'GPL'

import time
import datetime
import urllib
import urllib2



import PBB_Debug
import PBB_Functions
import PBB_settings
import mysql.connector
import socket
import getpass

import wd_property_store
try:
    import simplejson as json
except ImportError as e:
    import json


class BotMainLog():
    def __init__(self):
        self.bot = ''
        self.start_date = ''
        self.finish_date = ''
        self.bot_ip = socket.gethostbyname(socket.gethostname())
        self.bot_user = getpass.getuser()
            
    def connectDb(self):
        return mysql.connector.connect(user=PBB_settings.getMySQLUser(), password=PBB_settings.getMySQLPW(),
                                      host=PBB_settings.getMySQLHost(),
                                      database='ProteinBoxBot')
    
    def addTuple(self):
        cnx = self.connectDb()
        cursor = cnx.cursor()
        sql_tuple = ("INSERT INTO PBB_History "
                    "(bot, start_date, finish_date, bot_ip, bot_user) "
                    "VALUES (%s, %s, %s, %s, %s)")
        data_tuple = (self.bot, self.start_date, self.finish_date, self.bot_ip, self.bot_user)
        print self.bot
        print self.start_date
        print self.finish_date
        print cursor.execute(sql_tuple, data_tuple)
        cnx.commit()
        
        # print all the first cell of all the rows
        # Use all the SQL you like
        cursor.execute("SELECT * FROM PBB_History")
        for row in cursor.fetchall() :
            print row[0]


class WDItemList(object):
    def __init__(self, wdquery = ""):
        self.wdquery = wdquery
        self.wditems = self.getItemsByProperty(wdquery)
        
    def getItemsByProperty(self, wdquery):
        """
        Gets all WikiData item IDs that contains statements containing property wdproperty
        :param wdquery: A string representation of a WD query
        :return: A Python json representation object with the search results is returned
        """
        req = urllib2.Request("http://wdq.wmflabs.org/api?"+urllib.urlencode({"q":wdquery}))
        opener = urllib2.build_opener()
        f = opener.open(req)
        return json.load(f)
    

class WDItemEngine(object):

    wd_item_id = ''
    item_names = ''
    domain = ''
    autoadd_references = False
    normalize = True
    create_new_item = False
    data = {}

    # a list with all properties an item should have and/or modify
    property_list = {}
    wd_json_representation = ''

    def __init__(self, wd_item_id='', item_name='', normalize=True, domain='', data={}):
        """
        constructor
        :param wd_item_id: Wikidata item id
        :param item_name: Label of the wikidata item
        :param normalize: boolean if wbgetentity should use the parameter normalize
        :param domain: string which tells the data domain the class should operate in
        :param data: a dictionary with WD property strings as keys and the data which should be written to
        a WD item as the property values
        """
        self.wd_item_id = wd_item_id
        self.item_names = item_name
        self.domain = domain
        self.autoadd_references = False
        self.normalize = normalize
        self.data = data

        self.get_item_data(item_name, wd_item_id)
        self.property_list = self.get_property_list()

        if self.wd_json_representation is not '':
            pass

    def get_item_data(self, item_name='', item_id=''):
        """
        Instantiate a class by either providing a item name or a Wikidata item ID
        :param item_name: A name which should allow to find an item in Wikidata
        :param item_id: Wikidata item ID which allows loading of a Wikidata item
        :return: None
        """
        if item_name is '' and item_id is '':
            raise IDMissingError('No item name or WD identifier was given')
        elif item_id is not '':
            self.wd_json_representation = self.get_wd_entity(item_id)
        else:
            try:
                qids_by_string_search, labels_by_string_search = self.get_wd_search_results(item_name)
                qids_by_props = self.__select_wd_item(qids_by_string_search)

            except WDSearchError as e:
                PBB_Debug.getSentryClient().captureException(PBB_Debug.getSentryClient())
                print(e)
                qids_by_props = self.__select_wd_item([])

            if qids_by_props is not '':
                self.wd_item_id = qids_by_props
                self.wd_json_representation = self.get_wd_entity(self.wd_item_id)

    def get_wd_entity(self, item=''):
        """
        retrieve a WD item in json representation from Wikidata
        :param item: string which represents the wikidata QID
        :return: python complex dictionary represenation of a json
        """
        try:
            query = 'https://www.wikidata.org/w/api.php?action=wbgetentities{}{}{}{}'.format(
                '&sites=enwiki',
                '&languages=en',
                '&ids=' + urllib2.quote(item),
                '&format=json'
            )

            wd_reply = json.load(urllib2.urlopen(query))['entities'][self.wd_item_id]
            wd_reply = {x: wd_reply[x] for x in ('labels', 'descriptions', 'claims', 'aliases', 'sitelinks') if x in wd_reply}
            return(wd_reply)

        except urllib2.HTTPError as e:
            PBB_Debug.getSentryClient().captureException(PBB_Debug.getSentryClient())
            print(e)

    def get_wd_search_results(self, search_string=''):
        """
        Performs a search in WD for a certain WD search string
        :param search_string: a string which should be searched for in WD
        :return: returns a list of QIDs found in the search and a list of labels complementary to the QIDs
        """
        try:
            query = 'https://www.wikidata.org/w/api.php?action=wbsearchentities{}{}'.format(
                '&language=en',
                '&search=' + urllib2.quote(search_string)
            )

            search_results = json.load(urllib2.urlopen(query))

            if search_results['success'] != 1:
                raise WDSearchError('WD search failed')
            elif len(search_results['search']) > 0:
                return([])
            else:
                id_list = []
                id_labels = []
                for i in search_results['search']:
                    id_list.append(i['id'])
                    id_labels.append(i['label'])

                return(id_list)

        except urllib2.HTTPError as e:
            PBB_Debug.getSentryClient().captureException(PBB_Debug.getSentryClient())
            print(e)

    def get_property_list(self):
        """
        extract the properties which belong to the domain of the WD item
        :return: a dict with WD property strings as keys and empty strings as values
        """
        property_list = []
        for x in wd_property_store.wd_properties:
            if self.domain in wd_property_store.wd_properties[x]['domain']:
                property_list['x'] = ''

        return(property_list)

    def __select_wd_item(self, item_list, item_labels):
        """
        The most likely WD item QID should be returned, after querying WDQ for all core_id properties
        :param item_list: a list of QIDs returned by a string search in WD
        :param item_labels: a complementary list of WD item labels to the QIDs from param item_list
        :return:
        """
        qid_list = []
        for wd_property in self.data:
            for i in self.data[wd_property]:
                try:
                    # check if the property is a core_id and should be unique for every WD item
                    if wd_property_store[wd_property]['core_id'] == 'True':
                        query = urllib2.quote('http://wdq.wmflabs.org/api?q=string[{}:{}]'.format(wd_property, i))
                        tmp_qids = json.load(urllib2.urlopen(query))['status']['items']
                        qid_list.append(tmp_qids)

                        if len(tmp_qids) > 1:
                            raise ManualInterventionReqException('More than one WD item has the same property value', wd_property, tmp_qids)

                except urllib2.HTTPError as e:
                    PBB_Debug.getSentryClient().captureException(PBB_Debug.getSentryClient())
                    print(e)

        if len(qid_list) == 0:
            self.create_new_item = True
            return('')

        unique_qids = set(qid_list)
        if len(unique_qids) > 1:
            # FIX: exception should be given a list at param 2 which properties are causing the conflicts
            raise ManualInterventionReqException('More than one WD item has the same property value', 'implementation req', unique_qids)
        elif len(unique_qids) == 1:
            return(list(unique_qids)[0])
<<<<<<< HEAD

    def __construct_claim_json(self):
        """
        Writes the properties from self.data to a new or existing json in self.wd_json_representation
        :return: None
        """
        claims = dict()
        if 'claims' in self.wd_json_representation:
            claims = self.wd_json_representation['claims']

        value_is_item = False

        for wd_property in self.data:
            if wd_property_store.wd_properties[wd_property]['datatype'] == 'item':
                claim_template = {
                    'mainsnak': {
                        'snaktype': 'value',
                        'property': wd_property,
                        'datatype': 'wikibase-item',
                        'datavalue': {
                            'value': {
                                'entity-type': 'item',
                                'numeric-id': ''
                            },
                            'type': 'wikibase-entityid'
                        },
                        'type': 'statement',
                        'rank': 'normal'
                    }
                }
                value_is_item = True

            elif wd_property_store.wd_properties[wd_property]['datatype'] == 'string':
                claim_template = {
                    'mainsnak': {
                        'snaktype': 'value',
                        'property': wd_property,
                        'datatype': 'string',
                        'datavalue': {
                            'value': '',
                            'type': 'string'
                        },
                        'type': 'statement',
                        'rank': 'normal'
                    }
                }
                value_is_item = False

            for data_value in self.data[wd_property]:
                if wd_property in claims:
                    # delete data from existing claim/property and build property statement new from self.data
                    # more sophisticated treatment of pre-existing data might be required here
                    claims[wd_property] = []
                else:
                    claims[wd_property] = []

                ct = claim_template.copy()

                if value_is_item:
                    ct['mainsnak']['datavalue']['value']['numeric-id'] = data_value.upper().replace('Q', '')
                elif not value_is_item:
                    ct['mainsnak']['datavalue']['value'] = data_value

                claims[wd_property].append(ct)

    def getItemsByProperty(self, wdproperty):
        """
        Gets all WikiData item IDs that contains statements containing property wdproperty
        :param wdproperty: A string representation of a WD property ID
        :return: A Python json representation object with the search results is returned
        """
        req = urllib2.Request("http://wdq.wmflabs.org/api?q=claim%5B"+wdproperty+"%5D&props="+wdproperty, None, {'user-agent':'proteinBoxBot'})
        opener = urllib2.build_opener()
        f = opener.open(req)
        return(json.load(f))
=======
>>>>>>> 00640429
        
    def getClaims(self, wdItem, claimProperty):
        """
        Returns all property values in a given wdItem
        :param wdItem: QID for a given WD item
        :param claimProperty: WD Property ID
        :return: a Python JSON representation of the requested WD item claim.
        """
        query = 'https://www.wikidata.org/w/api.php?action=wbgetclaims{}{}'.format(
            '&entity=' + wdItem.getID(),
            'property' + claimProperty
        )

        return(json.load(urllib2.urlopen(query)))

    def countPropertyValues(self, wdItem, claimProperty):
        """
        Count the number of claims with a given property
        :param wdItem:
        :param claimProperty:
        :return: the number of properties a certain claim has.
        """
        data = self.getClaims(wdItem, claimProperty)
        return len(data["claims"][claimProperty])

    def add_property(self, property):
        """
        :param property: takes a property the WDItem should have
        :return: None
        """
        pass

    def add_reference(self, wd_property, value, reference_type, reference_item, timestamp=False):
        """
        Call this method to add a reference to a statement/claim
        :param wd_property: the Wikidata property number a reference should be added to
        :param value: The value of a property the reference should be attached to
        :param reference_type: The reference property number (e.g. stated in (P248), imported from (P143))
        :param reference_item: the item a reference should point to
        :param timestamp: A optional timestamp will be added as a reference.
        :return: None
        """
        element_index = 0
        for i, sub_statement in enumerate(self.wd_json_representation['claims'][wd_property]):
            if sub_statement['mainsnak']['datatype'] == 'wikibase-item':
                if sub_statement['mainsnak']['datavalue']['value']['numeric-id'] == value.upper().replace('Q', ''):
                    element_index = i
            elif sub_statement['mainsnak']['datatype'] == 'string':
                if sub_statement['mainsnak']['datavalue']['value'] == value:
                    element_index = i

        references = {}
        self.wd_json_representation['claims'][wd_property][element_index]['references'] = references



        found = False
        for ref in references:
          if property in ref["snaks"]:
            for snak in ref["snaks"][property]:
              if snak["datavalue"]["value"]["numeric-id"] == itemId:
                ref = setDateRetrievedTimestamp(ref)
                found = True
                break
        if not found:    
            reference = dict()
            snaks = dict()
            reference["snaks"] = snaks
            snaks[property] = []
            reference['snaks-order']=['P143']
            snak=dict()
            snaks[property].append(snak)
            snak['property']=property
            snak["snaktype"]='value'
            snak["datatype"]='wikibase-item'
            snak["datavalue"]=dict()
            snak["datavalue"]["type"]='wikibase-entityid'
            snak["datavalue"]["value"]=dict()
            snak["datavalue"]["value"]["entity-type"]='item'
            snak["datavalue"]["value"]["numeric-id"]=itemId
            reference = setDateRetrievedTimestamp(reference)
            if stated:
                reference = setStatedIn(reference)
            references.append(reference)
        
    def setDateRetrievedTimestamp(self, reference):
        ts = time.time()
        timestamp = datetime.datetime.fromtimestamp(ts).strftime('+0000000%Y-%m-%dT00:00:00Z')
        wdTimestamp = dict()
        reference["snaks-order"]=['P143', 'P813']                 
        wdTimestamp["datatype"]='time'
        wdTimestamp["property"]='P813'
        wdTimestamp["snaktype"]='value'
        wdTimestamp["datavalue"]=dict()
        wdTimestamp["datavalue"]["type"]='time'
        wdTimestamp["datavalue"]["value"]=dict()
        wdTimestamp["datavalue"]["value"]["after"]=0
        wdTimestamp["datavalue"]["value"]["before"]=0
        wdTimestamp["datavalue"]["value"]["calendarmodel"]='http://www.wikidata.org/entity/Q1985727'
        wdTimestamp["datavalue"]["value"]["precision"]=11
        wdTimestamp["datavalue"]["value"]["time"]=timestamp
        wdTimestamp["datavalue"]["value"]["timezone"]=0
        reference["snaks"]['P813']=[wdTimestamp]
        return reference

    def setStatedIn(self, reference):
        doDate =  globalDiseaseOntology.findall('.//oboInOwl:date', namespaces)
        dateList = doDate[0].text.split(' ')[0].split(":")
        searchTerm = "Disease ontology release "+dateList[2]+"-"+dateList[1]+"-"+dateList[0]
        snak = dict()      
        snak["datatype"]='wikibase-item'
        snak["property"]='P248'
        snak["snaktype"]='value'
        snak["datavalue"]=dict()
        snak["datavalue"]["type"]='wikibase-entityid'
        snak["datavalue"]["value"]=dict()
        snak["datavalue"]["value"]["entity-type"]='item'
        searchResult = getItems(globalSite, searchTerm)['search'][0]["id"]
        snak["datavalue"]["value"]["numeric-id"]=int(searchResult[1:])
        print "gglobalWikidataID: "+globalWikidataID
        print "searchResult: "+searchResult
        if globalWikidataID != searchResult:
            reference["snaks-order"]=['P143', 'P248', 'P813']
            reference["snaks"]['P248']=[snak]
        return reference

    def autoadd_references(self, refernce_type, reference_item):

        """
        adds a reference to all properties of a WD item
        :param refernce_type:
        :param reference_item:
        :return:
        """

    def check_integrity(self, property_list):
        """
        Invokes the check of integrity of an item, i.e. if labels are consistent and properties fit to the domain
        :param a list with WD property numbers (strings) which are used to check for integrity
        :return:
        """

        pass

    def set_label(self, label):
        """
        set the label for a WD item
        :param label: a label string as the wikidata item.
        :return: None
        """

        setattr(self, 'label', label)

    def set_aliases(self, aliases):
        """
        set the aliases for a WD item
        :param aliases: a list of strings representing the aliases of a WD item
        :return: None
        """

    def write(self):
        """
        function to initiate writing the item data in the instance to Wikidata
        :return:
        """
        pass





class IDMissingError(Exception):
    def __init__(self, value):
        self.value = value

    def __str__(self):
        return repr(self.value)

class WDSearchError(Exception):
    def __init__(self, value):
        self.value = value

    def __str__(self):
        return repr(self.value)

class ManualInterventionReqException(Exception):
    def __init__(self, value, property_string, item_list):
        self.value = value + ' Property: {}, items affected: {}'.format(property_string, item_list)

    def __str__(self):
        return repr(self.value)
<|MERGE_RESOLUTION|>--- conflicted
+++ resolved
@@ -83,7 +83,7 @@
     def __init__(self, wdquery = ""):
         self.wdquery = wdquery
         self.wditems = self.getItemsByProperty(wdquery)
-        
+
     def getItemsByProperty(self, wdquery):
         """
         Gets all WikiData item IDs that contains statements containing property wdproperty
@@ -94,7 +94,7 @@
         opener = urllib2.build_opener()
         f = opener.open(req)
         return json.load(f)
-    
+
 
 class WDItemEngine(object):
 
@@ -257,7 +257,6 @@
             raise ManualInterventionReqException('More than one WD item has the same property value', 'implementation req', unique_qids)
         elif len(unique_qids) == 1:
             return(list(unique_qids)[0])
-<<<<<<< HEAD
 
     def __construct_claim_json(self):
         """
@@ -333,8 +332,6 @@
         opener = urllib2.build_opener()
         f = opener.open(req)
         return(json.load(f))
-=======
->>>>>>> 00640429
         
     def getClaims(self, wdItem, claimProperty):
         """
