--- conflicted
+++ resolved
@@ -333,7 +333,6 @@
             values_present = []
             if wd_property in claims:
                 for i in claims[wd_property]:
-                    print(i)
                     current_value = ''
 
                     if value_is_item:
@@ -485,6 +484,7 @@
             snak['datavalue']['value'] = dict()
             snak['datavalue']['value']['entity-type'] = 'item'
             snak['datavalue']['value']['numeric-id'] = reference_items[reference_types.index(i)].upper().replace('Q', '')
+
             snaks[i] = [snak]
 
         # if required, create timestamp element
@@ -504,12 +504,8 @@
             wdTimestamp['datavalue']['value']['precision'] = 11
             wdTimestamp['datavalue']['value']['time'] = timestamp
             wdTimestamp['datavalue']['value']['timezone'] = 0
-<<<<<<< HEAD
 
             snaks['P813'] = [wdTimestamp]
-=======
-            snaks['P813'] = wdTimestamp
->>>>>>> 5037dfe8
 
         snak_order = reference_types
         if timestamp:
@@ -589,13 +585,13 @@
             'value': description
         }
 
-    def write(self):
+    def write(self, login):
         """
         function to initiate writing the item data in the instance to Wikidata
         :param login: a instance of the class PBB_login which provides edit-cookies and edit-tokens
         :return: None
         """
-        login = PBB_login.WDLogin(PBB_settings.getWikiDataUser(), PBB_settings.getWikiDataPassword())
+
         cookies = login.get_edit_cookie()
         edit_token = login.get_edit_token()
 
@@ -616,7 +612,7 @@
 
         try:
             reply = requests.post(base_url, headers=headers, data=payload, cookies=cookies)
-            print reply
+
             json_data = json.loads(reply.text)
             pprint.pprint(json_data)
 
